{
<<<<<<< HEAD
    "cells": [
        {
            "cell_type": "markdown",
            "metadata": {},
            "source": [
                "# Detect barcoded cells\n",
                "\n",
                "This notebook works on a single tile to make it easier and faster"
            ]
        },
        {
            "cell_type": "code",
            "execution_count": null,
            "metadata": {},
            "outputs": [],
            "source": [
                "# imports and chamber selection\n",
                "%load_ext autoreload\n",
                "%autoreload 2\n",
                "import iss_preprocess as iss\n",
                "import pandas as pd\n",
                "import numpy as np\n",
                "import matplotlib.pyplot as plt\n",
                "import yaml\n",
                "from flexiznam.config import PARAMETERS\n",
                "from pathlib import Path\n",
                "from itertools import cycle\n",
                "from matplotlib.animation import FuncAnimation\n",
                "data_path = 'becalia_rabies_barseq/BRYC65.1d/chamber_13/'\n",
                "\n",
                "processed_path = Path(PARAMETERS['data_root']['processed'])\n",
                "metadata = iss.io.load_metadata(data_path)\n",
                "\n",
                "ops = iss.config.DEFAULT_OPS.copy()\n",
                "ops.update({ \n",
                "    'camera_order': metadata[\"camera_order\"],\n",
                "    'genes_rounds': metadata[\"genes_rounds\"],\n",
                "    'barcode_rounds': metadata[\"barcode_rounds\"],\n",
                "    'use_rois': [1, 2, 5, 6],\n",
                "    'ref_tile': (1, 5, 8),\n",
                "    'correction_tiles': [(1, 5, 8), (1, 5, 9), (1, 4, 8), (1, 4, 9), (2, 4, 9), (2, 3, 9), (2, 2, 9), (2, 2, 8)],\n",
                "    'barcode_ref_tiles': [(1, 5, 8), (1, 5, 9), (1, 4, 8), (1, 4, 9), (2, 4, 9), (2, 3, 9), (2, 2, 9), (2, 2, 8)],\n",
                "    'average_clip_value': 2000,\n",
                "})"
            ]
        },
        {
            "cell_type": "markdown",
            "metadata": {},
            "source": [
                "## Filter detected barcodes\n",
                "\n",
                "We will load detected barcodes and filter them by dot product."
            ]
        },
        {
            "cell_type": "code",
            "execution_count": null,
            "metadata": {},
            "outputs": [],
            "source": [
                "roi = 5\n",
                "dot_threshold = 0.2\n",
                "gaussian_width_um = 10\n"
            ]
        },
        {
            "cell_type": "code",
            "execution_count": null,
            "metadata": {},
            "outputs": [],
            "source": [
                "# not required for actual analysis. Helps to set parameters\n",
                "all_spots = pd.read_pickle(\n",
                "    processed_path / data_path / f\"barcode_round_spots_{roi}.pkl\"\n",
                ")\n",
                "print(\n",
                "    f\"{len(all_spots)} spots with {len(all_spots.bases.unique())} distincts barcodes.\"\n",
                ")\n",
                "fig, ax = plt.subplots(1, 1)\n",
                "fig.set_size_inches((5, 2))\n",
                "ax.axvline(dot_threshold, color=\"black\")\n",
                "ax.hist(all_spots.dot_product_score, bins=np.arange(-0.5, 1, 0.01), histtype=\"step\")\n",
                "ax.set_xlabel(\"Dot product score\")\n",
                "_ = ax.set_ylabel(\"# spots\")\n",
                "spots = all_spots[all_spots.dot_product_score > dot_threshold]\n",
                "print(f\"{len(spots)} spots with {len(spots.bases.unique())} distincts barcodes.\")\n",
                "\n",
                "# make a 1d kernel to convovle\n",
                "import cv2\n",
                "\n",
                "acq_data = iss.io.load_single_acq_metdata(data_path, prefix=\"barcode_round_1_1\")\n",
                "pixel_size = acq_data[\"FrameKey-0-0-0\"][\"PixelSizeUm\"]\n",
                "gaussian_width = int(gaussian_width_um/pixel_size)\n",
                "kernel_size = gaussian_width * 8\n",
                "kernel_size += 1 - kernel_size % 2  # kernel shape must be odd\n",
                "kernel = cv2.getGaussianKernel(kernel_size, sigma=int(gaussian_width))\n",
                "# set the initial value so that single pixels after convolution have a peak of 1\n",
                "kernel /= kernel.max()\n",
                "kernel = kernel.astype(float)\n",
                "\n",
                "fig = plt.figure(figsize=(5, 1))\n",
                "ax = fig.add_subplot(1, 1, 1)\n",
                "ax.plot((np.arange(kernel_size) - kernel_size / 2) * pixel_size, kernel)\n",
                "ax.set_ylim([0, 1.05])\n",
                "_ = ax.set_xlabel(\"Distance (um)\")\n"
            ]
        },
        {
            "attachments": {},
            "cell_type": "markdown",
            "metadata": {},
            "source": [
                "## Select which tile we will use"
            ]
        },
        {
            "cell_type": "code",
            "execution_count": null,
            "metadata": {},
            "outputs": [],
            "source": [
                "# select tile\n",
                "tile = (3, 9)\n",
                "\n",
                "fig, ax = plt.subplots(1, 1)\n",
                "fig.set_size_inches(10, 7)\n",
                "\n",
                "corners = np.load(\n",
                "    processed_path\n",
                "    / data_path\n",
                "    / \"reg\"\n",
                "    / f\"genes_round_1_1_roi{roi}_acquisition_tile_corners.npy\"\n",
                ")\n",
                "ax.scatter(spots.x, spots.y, s=1, color=\"darkred\", alpha=0.3)\n",
                "ax.set_aspect(\"equal\")\n",
                "for row, corner in enumerate(corners):\n",
                "    for col, corne in enumerate(corner):\n",
                "        center = np.nanmean(corne, axis=1)\n",
                "        square = np.hstack([corne, corne[:, [0]]])\n",
                "        if (row == tile[0]) and (col == tile[1]):\n",
                "            kwargs = dict(color=\"purple\", zorder=10, lw=2)\n",
                "        else:\n",
                "            kwargs = dict(color=\"k\")\n",
                "        ax.plot(square[1, :], square[0, :], **kwargs)\n",
                "        ax.text(\n",
                "            center[1],\n",
                "            center[0],\n",
                "            s=f\"({row}, {col})\",\n",
                "            verticalalignment=\"center\",\n",
                "            horizontalalignment=\"center\",\n",
                "        )\n",
                "ax.invert_yaxis()\n"
            ]
        },
        {
            "cell_type": "code",
            "execution_count": null,
            "metadata": {},
            "outputs": [],
            "source": [
                "corner = corners[tile[0], tile[1]]\n",
                "tile_coors = (roi, tile[0], tile[1])\n",
                "\n",
                "spots_in_tile = pd.DataFrame(\n",
                "    spots[\n",
                "        (spots.x > corner[1, 0])\n",
                "        & (spots.x < corner[1, 2] - 1)\n",
                "        & (spots.y > corner[0, 0])\n",
                "        & (spots.y < corner[0, 2] - 1)\n",
                "    ]\n",
                ")  # make a copy\n",
                "spots_in_tile.x -= corner[1, 0]\n",
                "spots_in_tile.y -= corner[0, 0]\n",
                "\n",
                "genes_spots = pd.read_pickle(\n",
                "    processed_path\n",
                "    / data_path\n",
                "    / \"spots\"\n",
                "    / f\"genes_round_spots_{roi}_{tile[0]}_{tile[1]}.pkl\"\n",
                ")\n",
                "\n",
                "\n",
                "hyb_spots = [pd.read_pickle(\n",
                "    processed_path / data_path / f\"{hyb}_spots_{roi}.pkl\"\n",
                ") for hyb in metadata['hybridisation']]\n",
                "hyb_spots = pd.concat(hyb_spots, axis=0, ignore_index=True)\n",
                "hyb_spots =  pd.DataFrame(\n",
                "    hyb_spots[\n",
                "        (hyb_spots.x > corner[1, 0])\n",
                "        & (hyb_spots.x < corner[1, 2] - 1)\n",
                "        & (hyb_spots.y > corner[0, 0])\n",
                "        & (hyb_spots.y < corner[0, 2] - 1)\n",
                "    ]\n",
                ") \n",
                "hyb_spots.x -= corner[1, 0]\n",
                "hyb_spots.y -= corner[0, 0]\n",
                "\n",
                "genes_all_channels = iss.pipeline.stitch.load_tile_ref_coors(\n",
                "    data_path=data_path, tile_coors=tile_coors, prefix=\"genes_round_1_1\"\n",
                ")\n",
                "barcodes_all_channels = iss.pipeline.stitch.load_tile_ref_coors(\n",
                "    data_path=data_path, tile_coors=tile_coors, prefix=\"barcode_round_1_1\"\n",
                ")\n"
            ]
        },
        {
            "cell_type": "code",
            "execution_count": null,
            "metadata": {},
            "outputs": [],
            "source": [
                "# make a spot \"image\"\n",
                "print(\"Convolving\")\n",
                "output_shape = genes_all_channels.shape[:2]\n",
                "blur = iss.segment.spots.make_spot_image(\n",
                "    spots_in_tile, gaussian_width=int(gaussian_width_um / pixel_size), dtype=\"single\", output_shape=output_shape\n",
                ")\n"
            ]
        },
        {
            "cell_type": "code",
            "execution_count": null,
            "metadata": {},
            "outputs": [],
            "source": [
                "# Show raw spot image for illustration\n",
                "fig = plt.figure(figsize=(10, 8))\n",
                "ax = fig.add_subplot(1,2,1)\n",
                "ax.imshow(blur, vmax=40, vmin=0)\n",
                "ax1 = fig.add_subplot(1,2,2)\n",
                "snippet = np.array(blur)\n",
                "snippet[snippet < 2] = 0\n",
                "ax1.imshow(snippet, vmin=0)\n",
                "\n",
                "for x in [ax, ax1]:\n",
                "    x.scatter(spots_in_tile.x, spots_in_tile.y,s=1, color='red', alpha=0.3)\n",
                "    x.axis('off')\n",
                "plt.tight_layout()\n"
            ]
        },
        {
            "cell_type": "code",
            "execution_count": null,
            "metadata": {},
            "outputs": [],
            "source": [
                "# detect using opencv\n",
                "barcoded_mask = iss.segment.barcodes.segment_spot_image(\n",
                "    blur, binarise_threshold=10, distance_threshold=3\n",
                ")\n",
                "plt.imshow(barcoded_mask, cmap=\"tab20\", interpolation=\"None\")\n"
            ]
        },
        {
            "attachments": {},
            "cell_type": "markdown",
            "metadata": {},
            "source": [
                "# Find barcodes and genes inside cells"
            ]
        },
        {
            "cell_type": "code",
            "execution_count": null,
            "metadata": {},
            "outputs": [],
            "source": [
                "# find which barcode is in which cells\n",
                "barcode_df = iss.segment.cells.count_rolonies(\n",
                "    barcoded_mask, spots_in_tile, grouping_column=\"bases\"\n",
                ")\n",
                "genes_df = iss.segment.cells.count_rolonies(barcoded_mask, genes_spots, grouping_column=\"gene\")\n",
                "hyb_df = iss.segment.cells.count_rolonies(barcoded_mask, hyb_spots, grouping_column=\"gene\")\n",
                "for gene in hyb_df.columns:\n",
                "    if gene in genes_df.columns:\n",
                "        genes_df.pop(gene)\n",
                "fused_df = hyb_df.join(genes_df, how='outer')\n",
                "fused_df[np.isnan(fused_df)] = 0\n",
                "fused_df = fused_df.astype(int)\n"
            ]
        },
        {
            "cell_type": "code",
            "execution_count": null,
            "metadata": {},
            "outputs": [],
            "source": [
                "\n",
                "fig = plt.figure(figsize=(50, 7))\n",
                "ax = fig.add_subplot(1,1,1)\n",
                "img = ax.imshow(barcode_df.values, aspect='auto', interpolation='none', vmax=10, origin='lower')\n",
                "cb = plt.colorbar(img, ax=ax)\n",
                "cb.set_label(\"Rolonie #\")\n",
                "ax.set_xticks(np.arange(barcode_df.shape[1]))\n",
                "ax.set_yticks(np.arange(barcode_df.shape[0]))\n",
                "ax.set_yticklabels(barcode_df.index)\n",
                "ax.set_xticklabels(barcode_df.columns, rotation=90)\n",
                "plt.tight_layout()\n",
                "\n"
            ]
        },
        {
            "cell_type": "code",
            "execution_count": null,
            "metadata": {},
            "outputs": [],
            "source": [
                "fig = plt.figure(figsize=(30, 7))\n",
                "ax = fig.add_subplot(1,1,1)\n",
                "img = ax.imshow(genes_df.values, aspect='auto', interpolation='none', vmax=10, origin='lower')\n",
                "cb = plt.colorbar(img, ax=ax)\n",
                "cb.set_label(\"Rolonie #\")\n",
                "ax.set_xticks(np.arange(genes_df.shape[1]))\n",
                "ax.set_yticks(np.arange(genes_df.shape[0]))\n",
                "ax.set_yticklabels(genes_df.index)\n",
                "ax.set_xticklabels(genes_df.columns, rotation=90)\n",
                "plt.tight_layout()"
            ]
        },
        {
            "cell_type": "code",
            "execution_count": null,
            "metadata": {},
            "outputs": [],
            "source": [
                "plt.subplot(1,2,1)\n",
                "plt.hist(genes_df.loc[1:].sum(axis=1))\n",
                "plt.xlabel(\"# genes rolonies per cells\")\n",
                "plt.subplot(1,2,2)\n",
                "plt.hist(barcode_df.loc[1:].sum(axis=1))\n",
                "plt.xlabel(\"# barcode rolonies per cells\")"
            ]
        },
        {
            "cell_type": "code",
            "execution_count": null,
            "metadata": {},
            "outputs": [],
            "source": [
                "iss.vis.plot_gene_matrix(fused_df.iloc[1:].astype(int), cmap=\"inferno\", vmax=2)"
            ]
        },
        {
            "attachments": {},
            "cell_type": "markdown",
            "metadata": {},
            "source": [
                "# Plot example SST cell"
            ]
        },
        {
            "cell_type": "code",
            "execution_count": null,
            "metadata": {},
            "outputs": [],
            "source": [
                "cell_id = 23\n",
                "\n",
                "cell_series = fused_df.loc[cell_id]\n",
                "print(f\"Ploting cell {cell_id} with {cell_series.Sst} sst rolonies\")"
            ]
        },
        {
            "cell_type": "code",
            "execution_count": null,
            "metadata": {},
            "outputs": [],
            "source": [
                "mask = np.vstack(np.where(barcoded_mask == cell_id))\n",
                "bounding_box = np.vstack([mask.min(axis=1), mask.max(axis=1)]).astype(int)\n",
                "bounding_box += np.array([[-1, -1],[1,1]]) * np.diff(bounding_box, axis=0).max()\n",
                "part2plot = (slice(*bounding_box[:, 0]), slice(*bounding_box[:, 1]))\n",
                "\n",
                "data = np.dstack([barcodes_all_channels.std(axis=2), genes_all_channels.std(axis=2)])\n",
                "lim = np.nanquantile(data, [0.05, 0.99], axis=(0,1))\n",
                "img = iss.vis.to_rgb(data,\n",
                "                     colors=[[1,0,0],[0,1,0]], vmin=lim[0], vmax=lim[1])\n",
                "plt.imshow(img[part2plot])\n",
                "plt.contour(barcoded_mask[part2plot])\n",
                "plt.scatter(spots_in_tile.x - bounding_box[0, 1], spots_in_tile.y - bounding_box[0, 0], s=10, label='Barcodes')\n",
                "plt.scatter(genes_spots.x - bounding_box[0, 1], genes_spots.y - bounding_box[0, 0], s=10, label='Genes')\n",
                "plt.xlim([0, np.diff(bounding_box, axis=0)[0,1]])\n",
                "plt.ylim([np.diff(bounding_box, axis=0)[0, 0], 0])\n"
            ]
        },
        {
            "cell_type": "code",
            "execution_count": null,
            "metadata": {},
            "outputs": [],
            "source": [
                "hyb1_all_channels = iss.pipeline.stitch.load_tile_ref_coors(\n",
                "    data_path=data_path, tile_coors=tile_coors, prefix=\"hybridisation_1_1\"\n",
                ")\n",
                "hyb2_all_channels = iss.pipeline.stitch.load_tile_ref_coors(\n",
                "    data_path=data_path, tile_coors=tile_coors, prefix=\"hybridisation_2_1\"\n",
                ")\n"
            ]
        },
        {
            "cell_type": "code",
            "execution_count": null,
            "metadata": {},
            "outputs": [],
            "source": []
        },
        {
            "cell_type": "code",
            "execution_count": null,
            "metadata": {},
            "outputs": [],
            "source": []
        },
        {
            "cell_type": "code",
            "execution_count": null,
            "metadata": {},
            "outputs": [],
            "source": []
        },
        {
            "cell_type": "code",
            "execution_count": null,
            "metadata": {},
            "outputs": [],
            "source": [
                "raise NotImplementedError(\"Everything below needs to be changed or deleted\")"
            ]
        },
        {
            "cell_type": "code",
            "execution_count": null,
            "metadata": {},
            "outputs": [],
            "source": [
                "cells = iss.segment.cells.cellpose_segmentation(\n",
                "    snippet,\n",
                "    channels=(0, 0),\n",
                "    flow_threshold=0.5,\n",
                "    min_pix=0,\n",
                "    dilate_pix=0,\n",
                "    rescale=None,\n",
                "    model_type=\"CP\",\n",
                "    use_gpu=False,\n",
                "    diameter=int(20 / pixel_size),\n",
                ")\n",
                "cellpose_cells = np.array(cells)\n",
                "plt.imshow(cells, cmap=\"Set2\", interpolation=\"None\")\n",
                "print(f\"Found {len(np.unique(cells))-1} cells\")\n"
            ]
        },
        {
            "attachments": {},
            "cell_type": "markdown",
            "metadata": {},
            "source": [
                "# Debug Opencv version\n",
                "\n",
                "Now using classic opencv"
            ]
        },
        {
            "cell_type": "code",
            "execution_count": null,
            "metadata": {},
            "outputs": [],
            "source": [
                "mask = 255 * (blur > 10).astype(\"uint8\")\n",
                "kernel = np.ones((5, 5), dtype=\"uint8\") * 255\n",
                "background = cv2.dilate(mask, kernel, iterations=10)\n",
                "dst2nonzero = cv2.distanceTransform(mask, distanceType=cv2.DIST_L2, maskSize=5)\n",
                "is_cell = 255 * (dst2nonzero > 20).astype(\"uint8\")\n",
                "ret, markers = cv2.connectedComponents(is_cell)\n",
                "# make the background to 1\n",
                "markers += 1\n",
                "# and part to watershed to 0\n",
                "markers[np.bitwise_xor(background, is_cell).astype(bool)] = 0\n",
                "# watershed required a rgb image\n",
                "stack = cv2.normalize(blur, None, 255, 0, cv2.NORM_MINMAX, cv2.CV_8U)\n",
                "stack = cv2.cvtColor(stack, cv2.COLOR_GRAY2BGR)\n",
                "water = cv2.watershed(stack, markers)\n",
                "water -= 1  # put the background seed to 0.\n",
                "water[water < 0] = 0  # put borders into background\n",
                "\n",
                "fig, axes = plt.subplots(2, 2)\n",
                "fig.set_size_inches(10, 10)\n",
                "axes[0,0].imshow(blur)\n",
                "axes[0,0].contour(blur, levels=[5,10,20,40], colors=['orange', 'pink', 'red', 'darkred'])\n",
                "axes[0,1].imshow(dst2nonzero)\n",
                "axes[1,0].imshow(cv2.MORPH_CLOSE)"
            ]
        },
        {
            "cell_type": "code",
            "execution_count": null,
            "metadata": {},
            "outputs": [],
            "source": [
                "# plot various binary step\n",
                "debug = iss.segment.barcodes.segment_spot_image(\n",
                "    blur, binarise_threshold=5, distance_threshold=10, debug=True\n",
                ")\n",
                "fig, axes = plt.subplots(2, 2)\n",
                "fig.set_size_inches(10, 10)\n",
                "axes[0, 0].imshow(debug[\"binary\"])\n",
                "axes[0, 0].set_title(\"Binarised\")\n",
                "axes[0, 1].imshow(debug[\"background\"])\n",
                "axes[0, 1].set_title(\"Background is blue\")\n",
                "axes[1, 0].imshow(debug[\"distance\"])\n",
                "axes[1, 0].set_title(\"Distance 2 non-zero\")\n",
                "axes[1, 1].imshow(debug[\"seeds\"])\n",
                "axes[1, 1].set_title(\"Cells\")\n",
                "\n",
                "plt.tight_layout()\n"
            ]
        },
        {
            "cell_type": "code",
            "execution_count": null,
            "metadata": {},
            "outputs": [],
            "source": [
                "fig, axes = plt.subplots(2, 2)\n",
                "fig.set_size_inches(10, 10)\n",
                "axes[0, 0].imshow(debug[\"initial_labels\"], cmap=\"tab20\", interpolation=\"None\")\n",
                "axes[0, 0].set_title(\"Markers\")\n",
                "axes[0, 1].imshow(debug[\"watershed\"], cmap=\"tab20\", interpolation=\"None\")\n",
                "axes[0, 1].set_title(\"Watershed\")\n",
                "axes[1, 0].imshow(debug[\"intial_labels\"], cmap=\"tab20\", interpolation=\"None\")\n",
                "axes[1, 0].contour(debug[\"watershed\"], colors=\"darkred\")\n",
                "axes[1, 0].set_title(\"Cell contours\")\n",
                "axes[1, 1].imshow(blur, cmap=\"tab20\", interpolation=\"None\")\n",
                "axes[1, 0].contour(debug[\"watershed\"], colors=\"darkred\")\n",
                "axes[1, 0].set_title(\"Cell contours\")\n",
                "\n",
                "\n",
                "for x in axes.flatten():\n",
                "    x.axis(\"off\")\n",
                "plt.tight_layout()\n",
                "print(f\"Found {len(np.unique(water))-2} cells\")\n",
                "opencv_cells = np.array(water)\n",
                "\n",
                "\n",
                "\"\"\"\n",
                "background=background,\n",
                "binary=mask,\n",
                "seeds=is_cell,\n",
                "distance=dst2nonzero,\n",
                "initial_labels=markers,\n",
                "watershed=water,\n",
                "\"\"\"\n"
            ]
        },
        {
            "cell_type": "markdown",
            "metadata": {},
            "source": [
                "# Now watershed\n",
                "\n",
                "We want to flood from each cell and extend around but not too far. We can do that by\n",
                "setting a label for the background that is far from cells"
            ]
        },
        {
            "cell_type": "code",
            "execution_count": null,
            "metadata": {},
            "outputs": [],
            "source": []
        },
        {
            "attachments": {},
            "cell_type": "markdown",
            "metadata": {},
            "source": [
                "# Overlay to data"
            ]
        },
        {
            "cell_type": "code",
            "execution_count": null,
            "metadata": {},
            "outputs": [],
            "source": [
                "# select tile\n",
                "fig, ax = plt.subplots(1, 1)\n",
                "fig.set_size_inches(10, 7)\n",
                "corners = np.load(\n",
                "    processed_path\n",
                "    / data_path\n",
                "    / \"reg\"\n",
                "    / f\"genes_round_1_1_roi{roi}_acquisition_tile_corners.npy\"\n",
                ")\n",
                "ax.scatter(spots.x, spots.y, s=1, color=\"red\", alpha=0.3)\n",
                "ax.set_aspect(\"equal\")\n",
                "for row, corner in enumerate(corners):\n",
                "    for col, corne in enumerate(corner):\n",
                "        center = np.nanmean(corne, axis=1)\n",
                "        ax.plot(corne[1, :], corne[0, :], color=\"k\")\n",
                "        ax.text(\n",
                "            center[1],\n",
                "            center[0],\n",
                "            s=f\"({row}, {col})\",\n",
                "            verticalalignment=\"center\",\n",
                "            horizontalalignment=\"center\",\n",
                "        )\n",
                "ax.invert_yaxis()\n"
            ]
        },
        {
            "cell_type": "code",
            "execution_count": null,
            "metadata": {},
            "outputs": [],
            "source": [
                "# Get raw data for overlay\n",
                "tile_coords = (roi, 3, 9)\n",
                "genes_all_channels = iss.pipeline.stitch.load_tile(\n",
                "    data_path=data_path, tile_coordinates=tile_coords, prefix=\"genes_round_1_1\"\n",
                ")\n",
                "barcodes_all_channels = iss.pipeline.stitch.load_tile(\n",
                "    data_path=data_path, tile_coordinates=tile_coords, prefix=\"barcode_round_1_1\"\n",
                ")\n",
                "dapi = iss.pipeline.stitch.load_tile(\n",
                "    data_path=data_path, tile_coordinates=tile_coords, prefix=\"dapi_1\"\n",
                ")\n",
                "\n",
                "ref_corners = np.load(\n",
                "    processed_path\n",
                "    / data_path\n",
                "    / \"reg\"\n",
                "    / f\"genes_round_1_1_roi{roi}_acquisition_tile_corners.npy\"\n",
                ")\n",
                "dapi = dapi[:, :, 0, 0]\n",
                "barcodes = np.nanstd(barcodes_all_channels, axis=2)[..., 0]\n",
                "genes = np.nanstd(genes_all_channels, axis=2)[..., 0]\n"
            ]
        },
        {
            "cell_type": "code",
            "execution_count": null,
            "metadata": {},
            "outputs": [],
            "source": [
                "ref_corners.shape\n"
            ]
        },
        {
            "cell_type": "code",
            "execution_count": null,
            "metadata": {},
            "outputs": [],
            "source": [
                "borders = np.zeros(snippet.shape, dtype=\"uint8\")\n",
                "borders[water == -1] = 255\n",
                "borders = cv2.dilate(borders, np.ones((5, 5)))\n",
                "glim = np.nanquantile(genes, [0.1, 0.99])\n",
                "blim = np.nanquantile(barcodes, [0.1, 0.99])\n",
                "dlim = np.nanquantile(dapi, [0.1, 0.99])\n",
                "img = iss.vis.to_rgb(\n",
                "    np.dstack((dapi, genes, barcodes)),\n",
                "    colors=[[0, 0, 1], [1, 0, 0], [0, 1, 0]],\n",
                "    vmin=np.array([dlim[0], glim[0], blim[0]]),\n",
                "    vmax=[dlim[1], glim[1], blim[1]],\n",
                ")\n",
                "\n",
                "fig, axes = plt.subplots(1, 1)\n",
                "axes = [axes]\n",
                "fig.set_size_inches(20, 20)\n",
                "corner = ref_corners[tile_coords[1], tile_coords[2]]\n",
                "valid_spot = spots[\n",
                "    (spots.x > corner[1, 0])\n",
                "    & (spots.x < corner[1, 3])\n",
                "    & (spots.y > corner[0, 0])\n",
                "    & (spots.y < corner[0, 3])\n",
                "]\n",
                "for x in axes:\n",
                "    x.scatter(\n",
                "        spots.x - corner[1, 0], spots.y - corner[0, 0], s=10, color=\"yellow\", alpha=1\n",
                "    )\n",
                "    x.imshow(img)\n",
                "    x.axis(\"off\")\n",
                "\n",
                "plt.tight_layout()\n"
            ]
        },
        {
            "cell_type": "code",
            "execution_count": null,
            "metadata": {},
            "outputs": [],
            "source": [
                "# basic imread\n",
                "fname = 'barcode_round_1_1_MMStack_5-Pos000_000_fstack.tif'\n",
                "full_fname = processed_path / data_path / \"barcode_round_1_1\" / fname\n",
                "%timeit iss.io.load.load_stack(full_fname).astype('single')"
            ]
        },
        {
            "cell_type": "code",
            "execution_count": null,
            "metadata": {},
            "outputs": [],
            "source": [
                "from tifffile import imread\n",
                "%timeit np.moveaxis(imread(full_fname).astype('single'), 0, 2)"
            ]
        },
        {
            "cell_type": "markdown",
            "metadata": {},
            "source": [
                "Optimising tile loading"
            ]
        },
        {
            "cell_type": "code",
            "execution_count": null,
            "metadata": {},
            "outputs": [],
            "source": [
                "from skimage.morphology import binary_dilation\n",
                "\n",
                "prefix = \"barcode_round\"\n",
                "tile_coors = (5, 0, 0)\n",
                "nrounds = 1\n",
                "suffix = \"fstack\"\n",
                "filter_r = (2, 4)\n"
            ]
        },
        {
            "cell_type": "markdown",
            "metadata": {},
            "source": [
                "## original version with just processing steps\n",
                "\n",
                "This is for reference"
            ]
        },
        {
            "cell_type": "code",
            "execution_count": null,
            "metadata": {},
            "outputs": [],
            "source": [
                "# origin version with just processing steps\n",
                "def original_version():\n",
                "    processed_path = Path(PARAMETERS[\"data_root\"][\"processed\"])\n",
                "    tforms_fname = f\"tforms_corrected_{prefix}_{tile_coors[0]}_{tile_coors[1]}_{tile_coors[2]}.npz\"\n",
                "    tforms_path = processed_path / data_path / \"reg\" / tforms_fname\n",
                "    tforms = np.load(tforms_path, allow_pickle=True)\n",
                "\n",
                "    stack = iss.pipeline.load_sequencing_rounds(\n",
                "        data_path, tile_coors, suffix=suffix, prefix=prefix, nrounds=nrounds\n",
                "    )\n",
                "    tforms = iss.pipeline.generate_channel_round_transforms(\n",
                "        tforms[\"angles_within_channels\"],\n",
                "        tforms[\"shifts_within_channels\"],\n",
                "        tforms[\"scales_between_channels\"],\n",
                "        tforms[\"angles_between_channels\"],\n",
                "        tforms[\"shifts_between_channels\"],\n",
                "        stack.shape[:2],\n",
                "    )\n",
                "    stack = iss.pipeline.align_channels_and_rounds(stack, tforms)\n",
                "    stack = iss.pipeline.apply_illumination_correction(data_path, stack, prefix)\n",
                "    bad_pixels = np.any(np.isnan(stack), axis=(2, 3))\n",
                "    stack[np.isnan(stack)] = 0\n",
                "    stack = iss.pipeline.filter_stack(stack, r1=filter_r[0], r2=filter_r[1])\n",
                "    mask = np.ones((filter_r[1] * 2 + 1, filter_r[1] * 2 + 1))\n",
                "    bad_pixels = binary_dilation(bad_pixels, mask)\n",
                "\n",
                "    correction_path = processed_path / data_path / f\"correction_{prefix}.npz\"\n",
                "    norm_factors = np.load(correction_path, allow_pickle=True)[\"norm_factors\"]\n",
                "    stack = stack / norm_factors[np.newaxis, np.newaxis, :, :nrounds]\n",
                "    return stack\n",
                "%timeit original_version()\n"
            ]
        },
        {
            "cell_type": "code",
            "execution_count": null,
            "metadata": {},
            "outputs": [],
            "source": [
                "# separate tform version with just processing steps\n",
                "processed_path = Path(PARAMETERS[\"data_root\"][\"processed\"])\n",
                "tforms_fname = f\"tforms_corrected_{prefix}_{tile_coors[0]}_{tile_coors[1]}_{tile_coors[2]}.npz\"\n",
                "tforms_path = processed_path / data_path / \"reg\" / tforms_fname\n",
                "tforms = np.load(tforms_path, allow_pickle=True)\n",
                "image_shape = (3300, 3296)\n",
                "tforms = iss.pipeline.generate_channel_round_transforms(\n",
                "    tforms[\"angles_within_channels\"],\n",
                "    tforms[\"shifts_within_channels\"],\n",
                "    tforms[\"scales_between_channels\"],\n",
                "    tforms[\"angles_between_channels\"],\n",
                "    tforms[\"shifts_between_channels\"],\n",
                "    image_shape,\n",
                ")\n",
                "def pregenerate_tforms():\n",
                "    stack = iss.pipeline.load_sequencing_rounds(\n",
                "        data_path, tile_coors, suffix=suffix, prefix=prefix, nrounds=nrounds\n",
                "    )\n",
                "\n",
                "    stack = iss.pipeline.align_channels_and_rounds(stack, tforms)\n",
                "    stack = iss.pipeline.apply_illumination_correction(data_path, stack, prefix)\n",
                "    bad_pixels = np.any(np.isnan(stack), axis=(2, 3))\n",
                "    stack[np.isnan(stack)] = 0\n",
                "    stack = iss.pipeline.filter_stack(stack, r1=filter_r[0], r2=filter_r[1])\n",
                "    mask = np.ones((filter_r[1] * 2 + 1, filter_r[1] * 2 + 1))\n",
                "    bad_pixels = binary_dilation(bad_pixels, mask)\n",
                "\n",
                "    correction_path = processed_path / data_path / f\"correction_{prefix}.npz\"\n",
                "    norm_factors = np.load(correction_path, allow_pickle=True)[\"norm_factors\"]\n",
                "    stack = stack / norm_factors[np.newaxis, np.newaxis, :, :nrounds]\n",
                "%timeit pregenerate_tforms()\n"
            ]
        },
        {
            "cell_type": "code",
            "execution_count": null,
            "metadata": {},
            "outputs": [],
            "source": [
                "iss.io.load.load_stack(full_fname).astype(\"single\").shape\n"
            ]
        },
        {
            "cell_type": "code",
            "execution_count": null,
            "metadata": {},
            "outputs": [],
            "source": [
                "np.moveaxis(imread(full_fname).astype(\"single\"), 0, 2).shape\n"
            ]
        },
        {
            "cell_type": "code",
            "execution_count": null,
            "metadata": {},
            "outputs": [],
            "source": [
                "roi = 5\n",
                "(\n",
                "    stitched_stack_dapi,\n",
                "    stitched_stack_genes,\n",
                "    angle,\n",
                "    shift,\n",
                ") = iss.pipeline.stitch_and_register(\n",
                "    data_path, \"genes_round_1_1\", \"DAPI_1\", roi=roi, downsample=5\n",
                ")\n"
            ]
        },
        {
            "cell_type": "code",
            "execution_count": null,
            "metadata": {},
            "outputs": [],
            "source": [
                "(\n",
                "    stitched_stack_barcode,\n",
                "    stitched_stack_genes,\n",
                "    angle,\n",
                "    shift,\n",
                ") = iss.pipeline.stitch_and_register(\n",
                "    data_path, \"genes_round_1_1\", \"barcode_round_1_1\", roi=roi, downsample=5\n",
                ")\n"
            ]
        },
        {
            "cell_type": "code",
            "execution_count": null,
            "metadata": {},
            "outputs": [],
            "source": [
                "masks = np.load(processed_path / data_path / f\"masks_{roi}.npy\")\n",
                "im = np.stack(\n",
                "    [\n",
                "        stitched_stack_genes[3000:10000, 12000:20000],\n",
                "        stitched_stack_dapi[3000:10000, 12000:20000],\n",
                "        masks[3000:10000, 12000:20000] > 0,\n",
                "    ],\n",
                "    axis=2,\n",
                ")\n",
                "shift_right, shift_down, tile_shape = iss.pipeline.register_adjacent_tiles(\n",
                "    data_path, ref_coors=ops[\"ref_tile\"], prefix=\"genes_round_1_1\"\n",
                ")\n",
                "genes_spots = iss.pipeline.merge_roi_spots(\n",
                "    data_path, shift_right, shift_down, tile_shape, iroi=roi, prefix=\"genes_round\"\n",
                ")\n"
            ]
        },
        {
            "cell_type": "code",
            "execution_count": null,
            "metadata": {},
            "outputs": [],
            "source": [
                "barcode_spots = iss.pipeline.merge_roi_spots(\n",
                "    data_path, shift_right, shift_down, tile_shape, iroi=roi, prefix=\"barcode_round\"\n",
                ")\n",
                "\n",
                "plt.figure(figsize=(50, 50))\n",
                "plt.imshow(\n",
                "    iss.vis.to_rgb(\n",
                "        im,\n",
                "        colors=[[1, 0, 0], [0, 0, 1], [0, 1, 0]],\n",
                "        vmax=[400, 200, 1],\n",
                "        vmin=np.array([30, 0, 0]),\n",
                "    )\n",
                ")\n",
                "plt.plot(\n",
                "    barcode_spots[\"x\"] - 12000, barcode_spots[\"y\"] - 3000, \".r\", alpha=1, markersize=10\n",
                ")\n",
                "plt.plot(\n",
                "    genes_spots[\"x\"] - 12000,\n",
                "    genes_spots[\"y\"] - 3000,\n",
                "    \".\",\n",
                "    color=\"purple\",\n",
                "    alpha=1,\n",
                "    markersize=10,\n",
                ")\n",
                "plt.xlim([0, 4000])\n",
                "plt.ylim([4000, 0])\n",
                "plt.axis(\"off\")\n"
            ]
        }
    ],
    "metadata": {
        "kernelspec": {
            "display_name": "Python 3 (ipykernel)",
            "language": "python",
            "name": "python3"
        },
        "language_info": {
            "codemirror_mode": {
                "name": "ipython",
                "version": 3
            },
            "file_extension": ".py",
            "mimetype": "text/x-python",
            "name": "python",
            "nbconvert_exporter": "python",
            "pygments_lexer": "ipython3",
            "version": "3.10.8"
        },
        "vscode": {
            "interpreter": {
                "hash": "02c4ab6ff317cb8a885d2aa2247e2bd7c17b0a4a2d1482529ed329ad25df85a1"
            }
        }
    },
    "nbformat": 4,
    "nbformat_minor": 2
=======
 "cells": [
  {
   "attachments": {},
   "cell_type": "markdown",
   "metadata": {},
   "source": [
    "# Detect barcoded cells\n",
    "\n",
    "This notebook works on a single tile to make it easier and faster"
   ]
  },
  {
   "cell_type": "code",
   "execution_count": null,
   "metadata": {},
   "outputs": [],
   "source": [
    "# imports and chamber selection\n",
    "%load_ext autoreload\n",
    "%autoreload 2\n",
    "import iss_preprocess as iss\n",
    "import pandas as pd\n",
    "import numpy as np\n",
    "import matplotlib.pyplot as plt\n",
    "import yaml\n",
    "from flexiznam.config import PARAMETERS\n",
    "from pathlib import Path\n",
    "from itertools import cycle\n",
    "from matplotlib.animation import FuncAnimation\n",
    "data_path = 'becalia_rabies_barseq/BRYC65.1d/chamber_13/'\n",
    "\n",
    "processed_path = Path(PARAMETERS['data_root']['processed'])\n",
    "metadata = iss.io.load_metadata(data_path)\n",
    "\n",
    "ops = iss.config.DEFAULT_OPS.copy()\n",
    "ops.update({ \n",
    "    'camera_order': metadata[\"camera_order\"],\n",
    "    'genes_rounds': metadata[\"genes_rounds\"],\n",
    "    'barcode_rounds': metadata[\"barcode_rounds\"],\n",
    "    'use_rois': [1, 2, 5, 6],\n",
    "    'ref_tile': (1, 5, 8),\n",
    "    'correction_tiles': [(1, 5, 8), (1, 5, 9), (1, 4, 8), (1, 4, 9), (2, 4, 9), (2, 3, 9), (2, 2, 9), (2, 2, 8)],\n",
    "    'barcode_ref_tiles': [(1, 5, 8), (1, 5, 9), (1, 4, 8), (1, 4, 9), (2, 4, 9), (2, 3, 9), (2, 2, 9), (2, 2, 8)],\n",
    "    'average_clip_value': 2000,\n",
    "})"
   ]
  },
  {
   "attachments": {},
   "cell_type": "markdown",
   "metadata": {},
   "source": [
    "## Filter detected barcodes\n",
    "\n",
    "We will load detected barcodes and filter them by dot product."
   ]
  },
  {
   "cell_type": "code",
   "execution_count": null,
   "metadata": {},
   "outputs": [],
   "source": [
    "roi = 5\n",
    "dot_threshold = 0.2\n",
    "gaussian_width_um = 10\n"
   ]
  },
  {
   "cell_type": "code",
   "execution_count": null,
   "metadata": {},
   "outputs": [],
   "source": [
    "# get spots\n",
    "raw_spots = dict()\n",
    "spot_list = ['genes_round', 'barcode_round', 'hybridisation_1_1', 'hybridisation_2_1']\n",
    "for prefix in spot_list:\n",
    "    if prefix.endswith('_1'):\n",
    "        reg_prefix = prefix\n",
    "    else:\n",
    "        reg_prefix = prefix + '_1_1'\n",
    "    prefix\n",
    "    spot_df = iss.pipeline.stitch.merge_and_align_spots(\n",
    "    data_path,\n",
    "    roi=5,\n",
    "    spots_prefix=prefix,\n",
    "    reg_prefix=reg_prefix,\n",
    "    ref_prefix=\"genes_round_1_1\",\n",
    ")\n",
    "    raw_spots[prefix] = spot_df"
   ]
  },
  {
   "cell_type": "code",
   "execution_count": null,
   "metadata": {},
   "outputs": [],
   "source": [
    "# filter spots\n",
    "barcode_dot_threshold = 0.15\n",
    "omp_score_threshold = 0.1\n",
    "hyb_score = 0.8\n",
    "\n",
    "spots = dict()\n",
    "fig, axes = plt.subplots(2, 2)\n",
    "fig.set_size_inches(7, 5)\n",
    "kw = dict(histtype='step', color='k', lw=2)\n",
    "axes[0,0].hist(raw_spots['barcode_round'].dot_product_score, bins=np.arange(-0.5, 1.1, 0.05), **kw)\n",
    "axes[0,0].axvline(barcode_dot_threshold, color='k')\n",
    "axes[0, 0].set_xlabel('Barcode dot score')\n",
    "axes[0, 0].set_ylabel('# barcode rolonies')\n",
    "\n",
    "axes[0,1].hist(raw_spots['genes_round'].spot_score, bins=np.arange(0, 1.2, 0.05), **kw)\n",
    "axes[0,1].axvline(omp_score_threshold, color='k')\n",
    "axes[0,1].set_xlabel('OMP score')\n",
    "axes[0, 1].set_ylabel('# genes rolonies')\n",
    "\n",
    "for i in range(2):\n",
    "    axes[1,i].hist(raw_spots[f'hybridisation_{i+1}_1'].score, bins=np.arange(-0.50, 1.2, 0.05), **kw)\n",
    "    axes[1,i].axvline(hyb_score, color='k')\n",
    "    axes[1,i].set_xlabel('Hybridisation score')\n",
    "    axes[1, i].set_ylabel(f'# hyb {i+1} rolonies')\n",
    "\n",
    "plt.tight_layout()\n",
    "raw_spots['genes_round'].head()\n",
    "\n",
    "ok_barcode = raw_spots['barcode_round'].dot_product_score > barcode_dot_threshold\n",
    "spots['barcode_round'] = raw_spots['barcode_round'][ok_barcode].copy()\n",
    "print(f'Keeping {np.sum(ok_barcode)} barcode rolonies out of {len(ok_barcode)}.')\n",
    "ok_genes = raw_spots['genes_round'].spot_score > omp_score_threshold\n",
    "spots['genes_round'] = raw_spots['genes_round'][ok_genes].copy()\n",
    "print(f'Keeping {np.sum(ok_genes)} genes rolonies out of {len(ok_genes)}.')\n",
    "for i in range(2):\n",
    "    ok_hyb = raw_spots[f'hybridisation_{i +1}_1'].score > hyb_score\n",
    "    spots[f'hybridisation_{i +1}_1'] = raw_spots[f'hybridisation_{i +1}_1'][ok_hyb].copy()\n",
    "    print(f'Keeping {np.sum(ok_hyb)} hybridisation rolonies out of {len(ok_hyb)} for round {i+1}.')"
   ]
  },
  {
   "cell_type": "code",
   "execution_count": null,
   "metadata": {},
   "outputs": [],
   "source": [
    "# get masks and expand\n",
    "masks = np.load(processed_path / data_path / f\"masks_{roi}.npy\")\n",
    "from skimage.segmentation import expand_labels\n",
    "pixel_size=0.18\n",
    "big_mask = expand_labels(masks, distance=int(5/pixel_size))\n"
   ]
  },
  {
   "cell_type": "code",
   "execution_count": null,
   "metadata": {},
   "outputs": [],
   "source": [
    "# plot what we have\n",
    "roi = 5\n",
    "corners = np.load(\n",
    "    processed_path\n",
    "    / data_path\n",
    "    / \"reg\"\n",
    "    / f\"genes_round_1_1_roi{roi}_acquisition_tile_corners.npy\"\n",
    ")\n",
    "tile = (4, 9)\n",
    "# find shift\n",
    "\n",
    "s = 1000\n",
    "\n",
    "plt.figure(figsize=(10, 10))\n",
    "center = np.mean(corners, axis=(3))[tile[0], tile[1]].astype(int)\n",
    "xlim = center[0] + np.array([-s, s], dtype=int) - 500\n",
    "ylim = center[1] + np.array([-s, s], dtype=int)\n",
    "\n",
    "part2plot = (slice(*ylim), slice(*xlim))\n",
    "\n",
    "m = np.array(big_mask[part2plot]-masks[part2plot], copy=True, dtype=float)\n",
    "m[m==0] =np.nan\n",
    "plt.imshow(m, extent=[*xlim, *ylim[::-1]], cmap='prism', interpolation='None', alpha=0.5)\n",
    "colors = dict(barcode_round='darkred', genes_round='black', hybridisation_1_1='green', hybridisation_2_1='blue')\n",
    "for w, sp in spots.items():\n",
    "    ok = sp[(xlim[0] < sp.x) & (sp.x < xlim[1]) & (sp.y > ylim[0])& (sp.y < ylim[1])]\n",
    "    plt.scatter(ok.x, ok.y, s=2, label=w, color=colors[w])\n",
    "plt.legend(loc='upper right')\n",
    "\n"
   ]
  },
  {
   "attachments": {},
   "cell_type": "markdown",
   "metadata": {},
   "source": [
    "# Find barcodes and genes inside cells"
   ]
  },
  {
   "cell_type": "code",
   "execution_count": null,
   "metadata": {},
   "outputs": [],
   "source": [
    "# find which barcode is in which cells\n",
    "spots_in_cells = dict()\n",
    "for prefix, spot_df in spots.items():\n",
    "    print(prefix, flush=True)\n",
    "    grouping_column='bases' if prefix.startswith('barcode') else 'gene'\n",
    "    cell_df = iss.segment.cells.count_rolonies(\n",
    "    big_mask, spot_df, grouping_column=grouping_column\n",
    ")\n",
    "    spots_in_cells[prefix] = cell_df"
   ]
  },
  {
   "cell_type": "code",
   "execution_count": null,
   "metadata": {},
   "outputs": [],
   "source": [
    "# clean-up hyb\n",
    "fused_df = spots_in_cells['genes_round'].copy()\n",
    "for i_hyb in range(2):\n",
    "    hyb_df = spots_in_cells[f\"hybridisation_{i_hyb + 1}_1\"]\n",
    "    for gene in hyb_df.columns:\n",
    "        if gene in fused_df.columns:\n",
    "            print(f'Replacing {gene} with hybridisation')\n",
    "            fused_df.pop(gene)\n",
    "    fused_df = fused_df.join(hyb_df, how='outer')\n",
    "fused_df[np.isnan(fused_df)] = 0\n",
    "fused_df = fused_df.astype(int)\n",
    "fused_df.head()"
   ]
  },
  {
   "cell_type": "code",
   "execution_count": null,
   "metadata": {},
   "outputs": [],
   "source": [
    "barcode_df = spots_in_cells['barcode_round']\n",
    "rol_th = 10\n",
    "fig, axes = plt.subplots(2,2)\n",
    "fig.set_size_inches(10, 10)\n",
    "kw = dict(histtype='step', color='k', lw=2)\n",
    "for i in range(2):\n",
    "    axes[0, i].hist(barcode_df.iloc[1:].sum(axis=1).values, bins=np.arange(-0.5, 50, 1), **kw)\n",
    "    axes[0, i].set_xlabel('Number of barcode rolonies per cell')\n",
    "    axes[0, i].axvline(rol_th, color='k')\n",
    "axes[0, 1].semilogy()\n",
    "\n",
    "barcoded_cells = barcode_df[barcode_df.sum(axis=1) > rol_th].iloc[1:]\n",
    "axes[1, 0].scatter(barcoded_cells.sum(axis=1), barcoded_cells.max(axis=1), color='k')\n",
    "axes[1, 0].set_xlabel('Total number of rolonies')\n",
    "axes[1, 0].set_ylabel('Most aboundant sequence')\n",
    "prop_main = barcoded_cells.max(axis=1)/barcoded_cells.sum(axis=1)\n",
    "axes[1, 1].hist(prop_main, bins=np.arange(0, 1.1, 0.05), **kw)\n",
    "axes[1, 1].set_xlabel('Proportion of rolonies from main sequence')\n",
    "axes[1, 1].set_ylabel('# of cells')"
   ]
  },
  {
   "cell_type": "code",
   "execution_count": null,
   "metadata": {},
   "outputs": [],
   "source": [
    "# make edit distance plot\n",
    "import editdistance\n",
    "code_len = len(barcoded_cells.columns[0])\n",
    "distance_df = pd.DataFrame(index=barcoded_cells.index, columns=np.arange(code_len + 1), dtype=int)\n",
    "for cell_id, cell in barcoded_cells.iterrows():\n",
    "    main = cell.idxmax()\n",
    "    dst = np.zeros(code_len + 1)\n",
    "    barcodes = cell[cell !=0]\n",
    "    for seq, cnt in barcodes.items():\n",
    "        edit = editdistance.eval(seq, main)\n",
    "        dst[edit] += cnt\n",
    "    distance_df.loc[cell_id, :] = dst"
   ]
  },
  {
   "cell_type": "code",
   "execution_count": null,
   "metadata": {},
   "outputs": [],
   "source": [
    "add_dapi = False\n",
    "if add_dapi:\n",
    "    dapi_stitched = iss.pipeline.stitch.stitch_registered(data_path, prefix='DAPI_1', roi=5, channels=0)"
   ]
  },
  {
   "cell_type": "code",
   "execution_count": null,
   "metadata": {},
   "outputs": [],
   "source": [
    "import seaborn as sns\n",
    "\n",
    "distance_df = distance_df.sort_values(0)\n",
    "fig, axes = plt.subplots(2, 2)\n",
    "fig.set_size_inches(10, 10)\n",
    "im = axes[0,0].imshow(distance_df.values, aspect='auto', interpolation='None')\n",
    "cb = fig.colorbar(im, ax=axes[0,0])\n",
    "cb.set_label('# rolonies')\n",
    "axes[0,0].set_xlabel('Edit distance')\n",
    "axes[0,0].set_ylabel('Cell #')\n",
    "\n",
    "sns.stripplot(data=distance_df, ax=axes[0,1], color='purple')\n",
    "axes[0,1].bar(distance_df.columns-0.1, distance_df.sum(axis=0)/len(distance_df.index), edgecolor='k', facecolor='None', width=1)\n",
    "axes[0,1].set_xlabel('Edit distance')\n",
    "axes[0,1].set_ylabel('# rolonies per cell')\n",
    "\n",
    "double_labeled = distance_df.loc[:, 3:].max(axis=1) > 3\n",
    "double_cell = distance_df.loc[:, 6].idxmax()\n",
    "double_seq = barcoded_cells.loc[double_cell]\n",
    "double_seq = double_seq[double_seq!=0].sort_values()[::-1]\n",
    "axes[1,0].plot(double_seq.values, 'o', color='k')\n",
    "axes[1,0].set_xticks(np.arange(len(double_seq)))\n",
    "axes[1,0].set_xticklabels(double_seq.index, rotation=90)\n",
    "axes[1,0].set_title(f'Cell {double_cell}')\n",
    "axes[1,0].set_ylabel('# rolonies')\n",
    "axes[1,0].set_xlabel('Sequence')\n",
    "\n",
    "# plot the double cell\n",
    "dc_position = np.where(big_mask == double_cell)\n",
    "ylim = [dc_position[0].min(), dc_position[0].max()]\n",
    "xlim = [dc_position[1].min(), dc_position[1].max()]\n",
    "ylim += np.array([-1, 1]) * int(np.diff(ylim))\n",
    "xlim += np.array([-1, 1]) * int(np.diff(xlim))\n",
    "part2plot = (slice(*ylim), slice(*xlim))\n",
    "axes[1,1].contour((big_mask[part2plot]-masks[part2plot])!=0, extent=[*xlim, *ylim[::]], colors='k', linewidths=0.5)\n",
    "m = np.array(big_mask[part2plot], copy=True, dtype=float)\n",
    "vals = np.unique(m)\n",
    "for iv, v in enumerate(vals):\n",
    "    m[m==v] = iv\n",
    "m[m==0] = np.nan\n",
    "axes[1,1].set_title(f'Cell {double_cell}')\n",
    "if add_dapi:\n",
    "    vmin, vmax =np.quantile(dapi_stitched[part2plot], [0.6, 0.995])\n",
    "    axes[1,1].imshow(dapi_stitched[part2plot], extent=[*xlim, *ylim[::-1]], cmap='viridis', interpolation='None', alpha=1, vmax=vmax, vmin=vmin)\n",
    "else:\n",
    "    axes[1,1].imshow(m, extent=[*xlim, *ylim[::-1]], cmap='tab20', interpolation='None', alpha=1)\n",
    "\n",
    "sp = spots['barcode_round']\n",
    "ok = sp[(xlim[0] < sp.x) & (sp.x < xlim[1]) & (sp.y > ylim[0])& (sp.y < ylim[1])]\n",
    "seqs = np.unique(ok.bases.values)\n",
    "for s in seqs:\n",
    "    v = ok.bases == s\n",
    "    if np.sum(v) < 2:\n",
    "        kw=dict(color='k',  s=20)\n",
    "    else:\n",
    "        kw = dict(s=20, label=s)\n",
    "    axes[1,1].scatter(ok[v].x, ok[v].y, **kw)\n",
    "axes[1,1].legend(loc='upper right', bbox_to_anchor=(1.1, -0.1), ncol= 3)\n"
   ]
  },
  {
   "attachments": {},
   "cell_type": "markdown",
   "metadata": {},
   "source": [
    "# Find the cortex"
   ]
  },
  {
   "cell_type": "code",
   "execution_count": null,
   "metadata": {},
   "outputs": [],
   "source": []
  },
  {
   "cell_type": "code",
   "execution_count": null,
   "metadata": {},
   "outputs": [],
   "source": [
    "\n",
    "barcode_df = spots_in_cells['barcode_round']\n",
    "fig = plt.figure(figsize=(50, 7))\n",
    "ax = fig.add_subplot(1,1,1)\n",
    "img = ax.imshow(barcode_df.values, aspect='auto', interpolation='none', vmax=10, origin='lower')\n",
    "cb = plt.colorbar(img, ax=ax)\n",
    "cb.set_label(\"Rolonie #\")\n",
    "ax.set_xticks(np.arange(barcode_df.shape[1]))\n",
    "ax.set_yticks(np.arange(barcode_df.shape[0]))\n",
    "ax.set_yticklabels(barcode_df.index)\n",
    "ax.set_xticklabels(barcode_df.columns, rotation=90)\n",
    "plt.tight_layout()\n",
    "\n"
   ]
  },
  {
   "cell_type": "code",
   "execution_count": null,
   "metadata": {},
   "outputs": [],
   "source": [
    "fig = plt.figure(figsize=(30, 7))\n",
    "ax = fig.add_subplot(1,1,1)\n",
    "img = ax.imshow(fused_df.values, aspect='auto', interpolation='none', vmax=10, origin='lower')\n",
    "cb = plt.colorbar(img, ax=ax)\n",
    "cb.set_label(\"Rolonie #\")\n",
    "ax.set_xticks(np.arange(fused_df.shape[1]))\n",
    "ax.set_yticks(np.arange(fused_df.shape[0]))\n",
    "ax.set_yticklabels(fused_df.index)\n",
    "ax.set_xticklabels(fused_df.columns, rotation=90)\n",
    "plt.tight_layout()"
   ]
  },
  {
   "cell_type": "code",
   "execution_count": null,
   "metadata": {},
   "outputs": [],
   "source": [
    "plt.subplot(1,2,1)\n",
    "plt.hist(fused_df.loc[1:].sum(axis=1))\n",
    "plt.semilogy()\n",
    "plt.xlabel(\"# genes rolonies per cells\")\n",
    "plt.subplot(1,2,2)\n",
    "plt.hist(barcode_df.loc[1:].sum(axis=1))\n",
    "plt.semilogy()\n",
    "plt.xlabel(\"# barcode rolonies per cells\")"
   ]
  },
  {
   "cell_type": "code",
   "execution_count": null,
   "metadata": {},
   "outputs": [],
   "source": [
    "iss.vis.plot_gene_matrix(fused_df.iloc[1:].astype(int), cmap=\"inferno\", vmax=2)"
   ]
  },
  {
   "attachments": {},
   "cell_type": "markdown",
   "metadata": {},
   "source": [
    "# Plot example SST cell"
   ]
  },
  {
   "cell_type": "code",
   "execution_count": null,
   "metadata": {},
   "outputs": [],
   "source": [
    "cell_id = 23\n",
    "\n",
    "cell_series = fused_df.loc[cell_id]\n",
    "print(f\"Ploting cell {cell_id} with {cell_series.Sst} sst rolonies\")"
   ]
  },
  {
   "cell_type": "code",
   "execution_count": null,
   "metadata": {},
   "outputs": [],
   "source": [
    "mask = np.vstack(np.where(barcoded_mask == cell_id))\n",
    "bounding_box = np.vstack([mask.min(axis=1), mask.max(axis=1)]).astype(int)\n",
    "bounding_box += np.array([[-1, -1],[1,1]]) * np.diff(bounding_box, axis=0).max()\n",
    "part2plot = (slice(*bounding_box[:, 0]), slice(*bounding_box[:, 1]))\n",
    "\n",
    "data = np.dstack([barcodes_all_channels.std(axis=2), genes_all_channels.std(axis=2)])\n",
    "lim = np.nanquantile(data, [0.05, 0.99], axis=(0,1))\n",
    "img = iss.vis.to_rgb(data,\n",
    "                     colors=[[1,0,0],[0,1,0]], vmin=lim[0], vmax=lim[1])\n",
    "plt.imshow(img[part2plot])\n",
    "plt.contour(barcoded_mask[part2plot])\n",
    "plt.scatter(spots_in_tile.x - bounding_box[0, 1], spots_in_tile.y - bounding_box[0, 0], s=10, label='Barcodes')\n",
    "plt.scatter(genes_spots.x - bounding_box[0, 1], genes_spots.y - bounding_box[0, 0], s=10, label='Genes')\n",
    "plt.xlim([0, np.diff(bounding_box, axis=0)[0,1]])\n",
    "plt.ylim([np.diff(bounding_box, axis=0)[0, 0], 0])\n"
   ]
  },
  {
   "cell_type": "code",
   "execution_count": null,
   "metadata": {},
   "outputs": [],
   "source": [
    "hyb1_all_channels = iss.pipeline.stitch.load_tile_ref_coors(\n",
    "    data_path=data_path, tile_coors=tile_coors, prefix=\"hybridisation_1_1\"\n",
    ")\n",
    "hyb2_all_channels = iss.pipeline.stitch.load_tile_ref_coors(\n",
    "    data_path=data_path, tile_coors=tile_coors, prefix=\"hybridisation_2_1\"\n",
    ")\n"
   ]
  },
  {
   "cell_type": "code",
   "execution_count": null,
   "metadata": {},
   "outputs": [],
   "source": []
  },
  {
   "cell_type": "code",
   "execution_count": null,
   "metadata": {},
   "outputs": [],
   "source": []
  },
  {
   "cell_type": "code",
   "execution_count": null,
   "metadata": {},
   "outputs": [],
   "source": []
  },
  {
   "cell_type": "code",
   "execution_count": null,
   "metadata": {},
   "outputs": [],
   "source": [
    "raise NotImplementedError(\"Everything below needs to be changed or deleted\")"
   ]
  },
  {
   "cell_type": "code",
   "execution_count": null,
   "metadata": {},
   "outputs": [],
   "source": [
    "cells = iss.segment.cells.cellpose_segmentation(\n",
    "    snippet,\n",
    "    channels=(0, 0),\n",
    "    flow_threshold=0.5,\n",
    "    min_pix=0,\n",
    "    dilate_pix=0,\n",
    "    rescale=None,\n",
    "    model_type=\"CP\",\n",
    "    use_gpu=False,\n",
    "    diameter=int(20 / pixel_size),\n",
    ")\n",
    "cellpose_cells = np.array(cells)\n",
    "plt.imshow(cells, cmap=\"Set2\", interpolation=\"None\")\n",
    "print(f\"Found {len(np.unique(cells))-1} cells\")\n"
   ]
  },
  {
   "attachments": {},
   "cell_type": "markdown",
   "metadata": {},
   "source": [
    "# Debug Opencv version\n",
    "\n",
    "Now using classic opencv"
   ]
  },
  {
   "cell_type": "code",
   "execution_count": null,
   "metadata": {},
   "outputs": [],
   "source": [
    "mask = 255 * (blur > 10).astype(\"uint8\")\n",
    "kernel = np.ones((5, 5), dtype=\"uint8\") * 255\n",
    "background = cv2.dilate(mask, kernel, iterations=10)\n",
    "dst2nonzero = cv2.distanceTransform(mask, distanceType=cv2.DIST_L2, maskSize=5)\n",
    "is_cell = 255 * (dst2nonzero > 20).astype(\"uint8\")\n",
    "ret, markers = cv2.connectedComponents(is_cell)\n",
    "# make the background to 1\n",
    "markers += 1\n",
    "# and part to watershed to 0\n",
    "markers[np.bitwise_xor(background, is_cell).astype(bool)] = 0\n",
    "# watershed required a rgb image\n",
    "stack = cv2.normalize(blur, None, 255, 0, cv2.NORM_MINMAX, cv2.CV_8U)\n",
    "stack = cv2.cvtColor(stack, cv2.COLOR_GRAY2BGR)\n",
    "water = cv2.watershed(stack, markers)\n",
    "water -= 1  # put the background seed to 0.\n",
    "water[water < 0] = 0  # put borders into background\n",
    "\n",
    "fig, axes = plt.subplots(2, 2)\n",
    "fig.set_size_inches(10, 10)\n",
    "axes[0,0].imshow(blur)\n",
    "axes[0,0].contour(blur, levels=[5,10,20,40], colors=['orange', 'pink', 'red', 'darkred'])\n",
    "axes[0,1].imshow(dst2nonzero)\n",
    "axes[1,0].imshow(cv2.MORPH_CLOSE)"
   ]
  },
  {
   "cell_type": "code",
   "execution_count": null,
   "metadata": {},
   "outputs": [],
   "source": [
    "# plot various binary step\n",
    "debug = iss.segment.barcodes.segment_spot_image(\n",
    "    blur, binarise_threshold=5, distance_threshold=10, debug=True\n",
    ")\n",
    "fig, axes = plt.subplots(2, 2)\n",
    "fig.set_size_inches(10, 10)\n",
    "axes[0, 0].imshow(debug[\"binary\"])\n",
    "axes[0, 0].set_title(\"Binarised\")\n",
    "axes[0, 1].imshow(debug[\"background\"])\n",
    "axes[0, 1].set_title(\"Background is blue\")\n",
    "axes[1, 0].imshow(debug[\"distance\"])\n",
    "axes[1, 0].set_title(\"Distance 2 non-zero\")\n",
    "axes[1, 1].imshow(debug[\"seeds\"])\n",
    "axes[1, 1].set_title(\"Cells\")\n",
    "\n",
    "plt.tight_layout()\n"
   ]
  },
  {
   "cell_type": "code",
   "execution_count": null,
   "metadata": {},
   "outputs": [],
   "source": [
    "fig, axes = plt.subplots(2, 2)\n",
    "fig.set_size_inches(10, 10)\n",
    "axes[0, 0].imshow(debug[\"initial_labels\"], cmap=\"tab20\", interpolation=\"None\")\n",
    "axes[0, 0].set_title(\"Markers\")\n",
    "axes[0, 1].imshow(debug[\"watershed\"], cmap=\"tab20\", interpolation=\"None\")\n",
    "axes[0, 1].set_title(\"Watershed\")\n",
    "axes[1, 0].imshow(debug[\"intial_labels\"], cmap=\"tab20\", interpolation=\"None\")\n",
    "axes[1, 0].contour(debug[\"watershed\"], colors=\"darkred\")\n",
    "axes[1, 0].set_title(\"Cell contours\")\n",
    "axes[1, 1].imshow(blur, cmap=\"tab20\", interpolation=\"None\")\n",
    "axes[1, 0].contour(debug[\"watershed\"], colors=\"darkred\")\n",
    "axes[1, 0].set_title(\"Cell contours\")\n",
    "\n",
    "\n",
    "for x in axes.flatten():\n",
    "    x.axis(\"off\")\n",
    "plt.tight_layout()\n",
    "print(f\"Found {len(np.unique(water))-2} cells\")\n",
    "opencv_cells = np.array(water)\n",
    "\n",
    "\n",
    "\"\"\"\n",
    "background=background,\n",
    "binary=mask,\n",
    "seeds=is_cell,\n",
    "distance=dst2nonzero,\n",
    "initial_labels=markers,\n",
    "watershed=water,\n",
    "\"\"\"\n"
   ]
  },
  {
   "attachments": {},
   "cell_type": "markdown",
   "metadata": {},
   "source": [
    "# Now watershed\n",
    "\n",
    "We want to flood from each cell and extend around but not too far. We can do that by\n",
    "setting a label for the background that is far from cells"
   ]
  },
  {
   "cell_type": "code",
   "execution_count": null,
   "metadata": {},
   "outputs": [],
   "source": []
  },
  {
   "attachments": {},
   "cell_type": "markdown",
   "metadata": {},
   "source": [
    "# Overlay to data"
   ]
  },
  {
   "cell_type": "code",
   "execution_count": null,
   "metadata": {},
   "outputs": [],
   "source": [
    "# select tile\n",
    "fig, ax = plt.subplots(1, 1)\n",
    "fig.set_size_inches(10, 7)\n",
    "corners = np.load(\n",
    "    processed_path\n",
    "    / data_path\n",
    "    / \"reg\"\n",
    "    / f\"genes_round_1_1_roi{roi}_acquisition_tile_corners.npy\"\n",
    ")\n",
    "ax.scatter(spots.x, spots.y, s=1, color=\"red\", alpha=0.3)\n",
    "ax.set_aspect(\"equal\")\n",
    "for row, corner in enumerate(corners):\n",
    "    for col, corne in enumerate(corner):\n",
    "        center = np.nanmean(corne, axis=1)\n",
    "        ax.plot(corne[1, :], corne[0, :], color=\"k\")\n",
    "        ax.text(\n",
    "            center[1],\n",
    "            center[0],\n",
    "            s=f\"({row}, {col})\",\n",
    "            verticalalignment=\"center\",\n",
    "            horizontalalignment=\"center\",\n",
    "        )\n",
    "ax.invert_yaxis()\n"
   ]
  },
  {
   "cell_type": "code",
   "execution_count": null,
   "metadata": {},
   "outputs": [],
   "source": [
    "# Get raw data for overlay\n",
    "tile_coords = (roi, 3, 9)\n",
    "genes_all_channels = iss.pipeline.stitch.load_tile(\n",
    "    data_path=data_path, tile_coordinates=tile_coords, prefix=\"genes_round_1_1\"\n",
    ")\n",
    "barcodes_all_channels = iss.pipeline.stitch.load_tile(\n",
    "    data_path=data_path, tile_coordinates=tile_coords, prefix=\"barcode_round_1_1\"\n",
    ")\n",
    "dapi = iss.pipeline.stitch.load_tile(\n",
    "    data_path=data_path, tile_coordinates=tile_coords, prefix=\"dapi_1\"\n",
    ")\n",
    "\n",
    "ref_corners = np.load(\n",
    "    processed_path\n",
    "    / data_path\n",
    "    / \"reg\"\n",
    "    / f\"genes_round_1_1_roi{roi}_acquisition_tile_corners.npy\"\n",
    ")\n",
    "dapi = dapi[:, :, 0, 0]\n",
    "barcodes = np.nanstd(barcodes_all_channels, axis=2)[..., 0]\n",
    "genes = np.nanstd(genes_all_channels, axis=2)[..., 0]\n"
   ]
  },
  {
   "cell_type": "code",
   "execution_count": null,
   "metadata": {},
   "outputs": [],
   "source": [
    "ref_corners.shape\n"
   ]
  },
  {
   "cell_type": "code",
   "execution_count": null,
   "metadata": {},
   "outputs": [],
   "source": [
    "borders = np.zeros(snippet.shape, dtype=\"uint8\")\n",
    "borders[water == -1] = 255\n",
    "borders = cv2.dilate(borders, np.ones((5, 5)))\n",
    "glim = np.nanquantile(genes, [0.1, 0.99])\n",
    "blim = np.nanquantile(barcodes, [0.1, 0.99])\n",
    "dlim = np.nanquantile(dapi, [0.1, 0.99])\n",
    "img = iss.vis.to_rgb(\n",
    "    np.dstack((dapi, genes, barcodes)),\n",
    "    colors=[[0, 0, 1], [1, 0, 0], [0, 1, 0]],\n",
    "    vmin=np.array([dlim[0], glim[0], blim[0]]),\n",
    "    vmax=[dlim[1], glim[1], blim[1]],\n",
    ")\n",
    "\n",
    "fig, axes = plt.subplots(1, 1)\n",
    "axes = [axes]\n",
    "fig.set_size_inches(20, 20)\n",
    "corner = ref_corners[tile_coords[1], tile_coords[2]]\n",
    "valid_spot = spots[\n",
    "    (spots.x > corner[1, 0])\n",
    "    & (spots.x < corner[1, 3])\n",
    "    & (spots.y > corner[0, 0])\n",
    "    & (spots.y < corner[0, 3])\n",
    "]\n",
    "for x in axes:\n",
    "    x.scatter(\n",
    "        spots.x - corner[1, 0], spots.y - corner[0, 0], s=10, color=\"yellow\", alpha=1\n",
    "    )\n",
    "    x.imshow(img)\n",
    "    x.axis(\"off\")\n",
    "\n",
    "plt.tight_layout()\n"
   ]
  },
  {
   "cell_type": "code",
   "execution_count": null,
   "metadata": {},
   "outputs": [],
   "source": [
    "# basic imread\n",
    "fname = 'barcode_round_1_1_MMStack_5-Pos000_000_fstack.tif'\n",
    "full_fname = processed_path / data_path / \"barcode_round_1_1\" / fname\n",
    "%timeit iss.io.load.load_stack(full_fname).astype('single')"
   ]
  },
  {
   "cell_type": "code",
   "execution_count": null,
   "metadata": {},
   "outputs": [],
   "source": [
    "from tifffile import imread\n",
    "%timeit np.moveaxis(imread(full_fname).astype('single'), 0, 2)"
   ]
  },
  {
   "attachments": {},
   "cell_type": "markdown",
   "metadata": {},
   "source": [
    "Optimising tile loading"
   ]
  },
  {
   "cell_type": "code",
   "execution_count": null,
   "metadata": {},
   "outputs": [],
   "source": [
    "from skimage.morphology import binary_dilation\n",
    "\n",
    "prefix = \"barcode_round\"\n",
    "tile_coors = (5, 0, 0)\n",
    "nrounds = 1\n",
    "suffix = \"fstack\"\n",
    "filter_r = (2, 4)\n"
   ]
  },
  {
   "attachments": {},
   "cell_type": "markdown",
   "metadata": {},
   "source": [
    "## original version with just processing steps\n",
    "\n",
    "This is for reference"
   ]
  },
  {
   "cell_type": "code",
   "execution_count": null,
   "metadata": {},
   "outputs": [],
   "source": [
    "# origin version with just processing steps\n",
    "def original_version():\n",
    "    processed_path = Path(PARAMETERS[\"data_root\"][\"processed\"])\n",
    "    tforms_fname = f\"tforms_corrected_{prefix}_{tile_coors[0]}_{tile_coors[1]}_{tile_coors[2]}.npz\"\n",
    "    tforms_path = processed_path / data_path / \"reg\" / tforms_fname\n",
    "    tforms = np.load(tforms_path, allow_pickle=True)\n",
    "\n",
    "    stack = iss.pipeline.load_sequencing_rounds(\n",
    "        data_path, tile_coors, suffix=suffix, prefix=prefix, nrounds=nrounds\n",
    "    )\n",
    "    tforms = iss.pipeline.generate_channel_round_transforms(\n",
    "        tforms[\"angles_within_channels\"],\n",
    "        tforms[\"shifts_within_channels\"],\n",
    "        tforms[\"scales_between_channels\"],\n",
    "        tforms[\"angles_between_channels\"],\n",
    "        tforms[\"shifts_between_channels\"],\n",
    "        stack.shape[:2],\n",
    "    )\n",
    "    stack = iss.pipeline.align_channels_and_rounds(stack, tforms)\n",
    "    stack = iss.pipeline.apply_illumination_correction(data_path, stack, prefix)\n",
    "    bad_pixels = np.any(np.isnan(stack), axis=(2, 3))\n",
    "    stack[np.isnan(stack)] = 0\n",
    "    stack = iss.pipeline.filter_stack(stack, r1=filter_r[0], r2=filter_r[1])\n",
    "    mask = np.ones((filter_r[1] * 2 + 1, filter_r[1] * 2 + 1))\n",
    "    bad_pixels = binary_dilation(bad_pixels, mask)\n",
    "\n",
    "    correction_path = processed_path / data_path / f\"correction_{prefix}.npz\"\n",
    "    norm_factors = np.load(correction_path, allow_pickle=True)[\"norm_factors\"]\n",
    "    stack = stack / norm_factors[np.newaxis, np.newaxis, :, :nrounds]\n",
    "    return stack\n",
    "%timeit original_version()\n"
   ]
  },
  {
   "cell_type": "code",
   "execution_count": null,
   "metadata": {},
   "outputs": [],
   "source": [
    "# separate tform version with just processing steps\n",
    "processed_path = Path(PARAMETERS[\"data_root\"][\"processed\"])\n",
    "tforms_fname = f\"tforms_corrected_{prefix}_{tile_coors[0]}_{tile_coors[1]}_{tile_coors[2]}.npz\"\n",
    "tforms_path = processed_path / data_path / \"reg\" / tforms_fname\n",
    "tforms = np.load(tforms_path, allow_pickle=True)\n",
    "image_shape = (3300, 3296)\n",
    "tforms = iss.pipeline.generate_channel_round_transforms(\n",
    "    tforms[\"angles_within_channels\"],\n",
    "    tforms[\"shifts_within_channels\"],\n",
    "    tforms[\"scales_between_channels\"],\n",
    "    tforms[\"angles_between_channels\"],\n",
    "    tforms[\"shifts_between_channels\"],\n",
    "    image_shape,\n",
    ")\n",
    "def pregenerate_tforms():\n",
    "    stack = iss.pipeline.load_sequencing_rounds(\n",
    "        data_path, tile_coors, suffix=suffix, prefix=prefix, nrounds=nrounds\n",
    "    )\n",
    "\n",
    "    stack = iss.pipeline.align_channels_and_rounds(stack, tforms)\n",
    "    stack = iss.pipeline.apply_illumination_correction(data_path, stack, prefix)\n",
    "    bad_pixels = np.any(np.isnan(stack), axis=(2, 3))\n",
    "    stack[np.isnan(stack)] = 0\n",
    "    stack = iss.pipeline.filter_stack(stack, r1=filter_r[0], r2=filter_r[1])\n",
    "    mask = np.ones((filter_r[1] * 2 + 1, filter_r[1] * 2 + 1))\n",
    "    bad_pixels = binary_dilation(bad_pixels, mask)\n",
    "\n",
    "    correction_path = processed_path / data_path / f\"correction_{prefix}.npz\"\n",
    "    norm_factors = np.load(correction_path, allow_pickle=True)[\"norm_factors\"]\n",
    "    stack = stack / norm_factors[np.newaxis, np.newaxis, :, :nrounds]\n",
    "%timeit pregenerate_tforms()\n"
   ]
  },
  {
   "cell_type": "code",
   "execution_count": null,
   "metadata": {},
   "outputs": [],
   "source": [
    "iss.io.load.load_stack(full_fname).astype(\"single\").shape\n"
   ]
  },
  {
   "cell_type": "code",
   "execution_count": null,
   "metadata": {},
   "outputs": [],
   "source": [
    "np.moveaxis(imread(full_fname).astype(\"single\"), 0, 2).shape\n"
   ]
  },
  {
   "cell_type": "code",
   "execution_count": null,
   "metadata": {},
   "outputs": [],
   "source": [
    "roi = 5\n",
    "(\n",
    "    stitched_stack_dapi,\n",
    "    stitched_stack_genes,\n",
    "    angle,\n",
    "    shift,\n",
    ") = iss.pipeline.stitch_and_register(\n",
    "    data_path, \"genes_round_1_1\", \"DAPI_1\", roi=roi, downsample=5\n",
    ")\n"
   ]
  },
  {
   "cell_type": "code",
   "execution_count": null,
   "metadata": {},
   "outputs": [],
   "source": [
    "(\n",
    "    stitched_stack_barcode,\n",
    "    stitched_stack_genes,\n",
    "    angle,\n",
    "    shift,\n",
    ") = iss.pipeline.stitch_and_register(\n",
    "    data_path, \"genes_round_1_1\", \"barcode_round_1_1\", roi=roi, downsample=5\n",
    ")\n"
   ]
  },
  {
   "cell_type": "code",
   "execution_count": null,
   "metadata": {},
   "outputs": [],
   "source": [
    "masks = np.load(processed_path / data_path / f\"masks_{roi}.npy\")\n",
    "im = np.stack(\n",
    "    [\n",
    "        stitched_stack_genes[3000:10000, 12000:20000],\n",
    "        stitched_stack_dapi[3000:10000, 12000:20000],\n",
    "        masks[3000:10000, 12000:20000] > 0,\n",
    "    ],\n",
    "    axis=2,\n",
    ")\n",
    "shift_right, shift_down, tile_shape = iss.pipeline.register_adjacent_tiles(\n",
    "    data_path, ref_coors=ops[\"ref_tile\"], prefix=\"genes_round_1_1\"\n",
    ")\n",
    "genes_spots = iss.pipeline.merge_roi_spots(\n",
    "    data_path, shift_right, shift_down, tile_shape, iroi=roi, prefix=\"genes_round\"\n",
    ")\n"
   ]
  },
  {
   "cell_type": "code",
   "execution_count": null,
   "metadata": {},
   "outputs": [],
   "source": [
    "barcode_spots = iss.pipeline.merge_roi_spots(\n",
    "    data_path, shift_right, shift_down, tile_shape, iroi=roi, prefix=\"barcode_round\"\n",
    ")\n",
    "\n",
    "plt.figure(figsize=(50, 50))\n",
    "plt.imshow(\n",
    "    iss.vis.to_rgb(\n",
    "        im,\n",
    "        colors=[[1, 0, 0], [0, 0, 1], [0, 1, 0]],\n",
    "        vmax=[400, 200, 1],\n",
    "        vmin=np.array([30, 0, 0]),\n",
    "    )\n",
    ")\n",
    "plt.plot(\n",
    "    barcode_spots[\"x\"] - 12000, barcode_spots[\"y\"] - 3000, \".r\", alpha=1, markersize=10\n",
    ")\n",
    "plt.plot(\n",
    "    genes_spots[\"x\"] - 12000,\n",
    "    genes_spots[\"y\"] - 3000,\n",
    "    \".\",\n",
    "    color=\"purple\",\n",
    "    alpha=1,\n",
    "    markersize=10,\n",
    ")\n",
    "plt.xlim([0, 4000])\n",
    "plt.ylim([4000, 0])\n",
    "plt.axis(\"off\")\n"
   ]
  }
 ],
 "metadata": {
  "kernelspec": {
   "display_name": "Python 3",
   "language": "python",
   "name": "python3"
  },
  "language_info": {
   "codemirror_mode": {
    "name": "ipython",
    "version": 3
   },
   "file_extension": ".py",
   "mimetype": "text/x-python",
   "name": "python",
   "nbconvert_exporter": "python",
   "pygments_lexer": "ipython3",
   "version": "3.10.9"
  },
  "orig_nbformat": 4,
  "vscode": {
   "interpreter": {
    "hash": "02c4ab6ff317cb8a885d2aa2247e2bd7c17b0a4a2d1482529ed329ad25df85a1"
   }
  }
 },
 "nbformat": 4,
 "nbformat_minor": 2
>>>>>>> 9ad1d679
}<|MERGE_RESOLUTION|>--- conflicted
+++ resolved
@@ -1,960 +1,4 @@
 {
-<<<<<<< HEAD
-    "cells": [
-        {
-            "cell_type": "markdown",
-            "metadata": {},
-            "source": [
-                "# Detect barcoded cells\n",
-                "\n",
-                "This notebook works on a single tile to make it easier and faster"
-            ]
-        },
-        {
-            "cell_type": "code",
-            "execution_count": null,
-            "metadata": {},
-            "outputs": [],
-            "source": [
-                "# imports and chamber selection\n",
-                "%load_ext autoreload\n",
-                "%autoreload 2\n",
-                "import iss_preprocess as iss\n",
-                "import pandas as pd\n",
-                "import numpy as np\n",
-                "import matplotlib.pyplot as plt\n",
-                "import yaml\n",
-                "from flexiznam.config import PARAMETERS\n",
-                "from pathlib import Path\n",
-                "from itertools import cycle\n",
-                "from matplotlib.animation import FuncAnimation\n",
-                "data_path = 'becalia_rabies_barseq/BRYC65.1d/chamber_13/'\n",
-                "\n",
-                "processed_path = Path(PARAMETERS['data_root']['processed'])\n",
-                "metadata = iss.io.load_metadata(data_path)\n",
-                "\n",
-                "ops = iss.config.DEFAULT_OPS.copy()\n",
-                "ops.update({ \n",
-                "    'camera_order': metadata[\"camera_order\"],\n",
-                "    'genes_rounds': metadata[\"genes_rounds\"],\n",
-                "    'barcode_rounds': metadata[\"barcode_rounds\"],\n",
-                "    'use_rois': [1, 2, 5, 6],\n",
-                "    'ref_tile': (1, 5, 8),\n",
-                "    'correction_tiles': [(1, 5, 8), (1, 5, 9), (1, 4, 8), (1, 4, 9), (2, 4, 9), (2, 3, 9), (2, 2, 9), (2, 2, 8)],\n",
-                "    'barcode_ref_tiles': [(1, 5, 8), (1, 5, 9), (1, 4, 8), (1, 4, 9), (2, 4, 9), (2, 3, 9), (2, 2, 9), (2, 2, 8)],\n",
-                "    'average_clip_value': 2000,\n",
-                "})"
-            ]
-        },
-        {
-            "cell_type": "markdown",
-            "metadata": {},
-            "source": [
-                "## Filter detected barcodes\n",
-                "\n",
-                "We will load detected barcodes and filter them by dot product."
-            ]
-        },
-        {
-            "cell_type": "code",
-            "execution_count": null,
-            "metadata": {},
-            "outputs": [],
-            "source": [
-                "roi = 5\n",
-                "dot_threshold = 0.2\n",
-                "gaussian_width_um = 10\n"
-            ]
-        },
-        {
-            "cell_type": "code",
-            "execution_count": null,
-            "metadata": {},
-            "outputs": [],
-            "source": [
-                "# not required for actual analysis. Helps to set parameters\n",
-                "all_spots = pd.read_pickle(\n",
-                "    processed_path / data_path / f\"barcode_round_spots_{roi}.pkl\"\n",
-                ")\n",
-                "print(\n",
-                "    f\"{len(all_spots)} spots with {len(all_spots.bases.unique())} distincts barcodes.\"\n",
-                ")\n",
-                "fig, ax = plt.subplots(1, 1)\n",
-                "fig.set_size_inches((5, 2))\n",
-                "ax.axvline(dot_threshold, color=\"black\")\n",
-                "ax.hist(all_spots.dot_product_score, bins=np.arange(-0.5, 1, 0.01), histtype=\"step\")\n",
-                "ax.set_xlabel(\"Dot product score\")\n",
-                "_ = ax.set_ylabel(\"# spots\")\n",
-                "spots = all_spots[all_spots.dot_product_score > dot_threshold]\n",
-                "print(f\"{len(spots)} spots with {len(spots.bases.unique())} distincts barcodes.\")\n",
-                "\n",
-                "# make a 1d kernel to convovle\n",
-                "import cv2\n",
-                "\n",
-                "acq_data = iss.io.load_single_acq_metdata(data_path, prefix=\"barcode_round_1_1\")\n",
-                "pixel_size = acq_data[\"FrameKey-0-0-0\"][\"PixelSizeUm\"]\n",
-                "gaussian_width = int(gaussian_width_um/pixel_size)\n",
-                "kernel_size = gaussian_width * 8\n",
-                "kernel_size += 1 - kernel_size % 2  # kernel shape must be odd\n",
-                "kernel = cv2.getGaussianKernel(kernel_size, sigma=int(gaussian_width))\n",
-                "# set the initial value so that single pixels after convolution have a peak of 1\n",
-                "kernel /= kernel.max()\n",
-                "kernel = kernel.astype(float)\n",
-                "\n",
-                "fig = plt.figure(figsize=(5, 1))\n",
-                "ax = fig.add_subplot(1, 1, 1)\n",
-                "ax.plot((np.arange(kernel_size) - kernel_size / 2) * pixel_size, kernel)\n",
-                "ax.set_ylim([0, 1.05])\n",
-                "_ = ax.set_xlabel(\"Distance (um)\")\n"
-            ]
-        },
-        {
-            "attachments": {},
-            "cell_type": "markdown",
-            "metadata": {},
-            "source": [
-                "## Select which tile we will use"
-            ]
-        },
-        {
-            "cell_type": "code",
-            "execution_count": null,
-            "metadata": {},
-            "outputs": [],
-            "source": [
-                "# select tile\n",
-                "tile = (3, 9)\n",
-                "\n",
-                "fig, ax = plt.subplots(1, 1)\n",
-                "fig.set_size_inches(10, 7)\n",
-                "\n",
-                "corners = np.load(\n",
-                "    processed_path\n",
-                "    / data_path\n",
-                "    / \"reg\"\n",
-                "    / f\"genes_round_1_1_roi{roi}_acquisition_tile_corners.npy\"\n",
-                ")\n",
-                "ax.scatter(spots.x, spots.y, s=1, color=\"darkred\", alpha=0.3)\n",
-                "ax.set_aspect(\"equal\")\n",
-                "for row, corner in enumerate(corners):\n",
-                "    for col, corne in enumerate(corner):\n",
-                "        center = np.nanmean(corne, axis=1)\n",
-                "        square = np.hstack([corne, corne[:, [0]]])\n",
-                "        if (row == tile[0]) and (col == tile[1]):\n",
-                "            kwargs = dict(color=\"purple\", zorder=10, lw=2)\n",
-                "        else:\n",
-                "            kwargs = dict(color=\"k\")\n",
-                "        ax.plot(square[1, :], square[0, :], **kwargs)\n",
-                "        ax.text(\n",
-                "            center[1],\n",
-                "            center[0],\n",
-                "            s=f\"({row}, {col})\",\n",
-                "            verticalalignment=\"center\",\n",
-                "            horizontalalignment=\"center\",\n",
-                "        )\n",
-                "ax.invert_yaxis()\n"
-            ]
-        },
-        {
-            "cell_type": "code",
-            "execution_count": null,
-            "metadata": {},
-            "outputs": [],
-            "source": [
-                "corner = corners[tile[0], tile[1]]\n",
-                "tile_coors = (roi, tile[0], tile[1])\n",
-                "\n",
-                "spots_in_tile = pd.DataFrame(\n",
-                "    spots[\n",
-                "        (spots.x > corner[1, 0])\n",
-                "        & (spots.x < corner[1, 2] - 1)\n",
-                "        & (spots.y > corner[0, 0])\n",
-                "        & (spots.y < corner[0, 2] - 1)\n",
-                "    ]\n",
-                ")  # make a copy\n",
-                "spots_in_tile.x -= corner[1, 0]\n",
-                "spots_in_tile.y -= corner[0, 0]\n",
-                "\n",
-                "genes_spots = pd.read_pickle(\n",
-                "    processed_path\n",
-                "    / data_path\n",
-                "    / \"spots\"\n",
-                "    / f\"genes_round_spots_{roi}_{tile[0]}_{tile[1]}.pkl\"\n",
-                ")\n",
-                "\n",
-                "\n",
-                "hyb_spots = [pd.read_pickle(\n",
-                "    processed_path / data_path / f\"{hyb}_spots_{roi}.pkl\"\n",
-                ") for hyb in metadata['hybridisation']]\n",
-                "hyb_spots = pd.concat(hyb_spots, axis=0, ignore_index=True)\n",
-                "hyb_spots =  pd.DataFrame(\n",
-                "    hyb_spots[\n",
-                "        (hyb_spots.x > corner[1, 0])\n",
-                "        & (hyb_spots.x < corner[1, 2] - 1)\n",
-                "        & (hyb_spots.y > corner[0, 0])\n",
-                "        & (hyb_spots.y < corner[0, 2] - 1)\n",
-                "    ]\n",
-                ") \n",
-                "hyb_spots.x -= corner[1, 0]\n",
-                "hyb_spots.y -= corner[0, 0]\n",
-                "\n",
-                "genes_all_channels = iss.pipeline.stitch.load_tile_ref_coors(\n",
-                "    data_path=data_path, tile_coors=tile_coors, prefix=\"genes_round_1_1\"\n",
-                ")\n",
-                "barcodes_all_channels = iss.pipeline.stitch.load_tile_ref_coors(\n",
-                "    data_path=data_path, tile_coors=tile_coors, prefix=\"barcode_round_1_1\"\n",
-                ")\n"
-            ]
-        },
-        {
-            "cell_type": "code",
-            "execution_count": null,
-            "metadata": {},
-            "outputs": [],
-            "source": [
-                "# make a spot \"image\"\n",
-                "print(\"Convolving\")\n",
-                "output_shape = genes_all_channels.shape[:2]\n",
-                "blur = iss.segment.spots.make_spot_image(\n",
-                "    spots_in_tile, gaussian_width=int(gaussian_width_um / pixel_size), dtype=\"single\", output_shape=output_shape\n",
-                ")\n"
-            ]
-        },
-        {
-            "cell_type": "code",
-            "execution_count": null,
-            "metadata": {},
-            "outputs": [],
-            "source": [
-                "# Show raw spot image for illustration\n",
-                "fig = plt.figure(figsize=(10, 8))\n",
-                "ax = fig.add_subplot(1,2,1)\n",
-                "ax.imshow(blur, vmax=40, vmin=0)\n",
-                "ax1 = fig.add_subplot(1,2,2)\n",
-                "snippet = np.array(blur)\n",
-                "snippet[snippet < 2] = 0\n",
-                "ax1.imshow(snippet, vmin=0)\n",
-                "\n",
-                "for x in [ax, ax1]:\n",
-                "    x.scatter(spots_in_tile.x, spots_in_tile.y,s=1, color='red', alpha=0.3)\n",
-                "    x.axis('off')\n",
-                "plt.tight_layout()\n"
-            ]
-        },
-        {
-            "cell_type": "code",
-            "execution_count": null,
-            "metadata": {},
-            "outputs": [],
-            "source": [
-                "# detect using opencv\n",
-                "barcoded_mask = iss.segment.barcodes.segment_spot_image(\n",
-                "    blur, binarise_threshold=10, distance_threshold=3\n",
-                ")\n",
-                "plt.imshow(barcoded_mask, cmap=\"tab20\", interpolation=\"None\")\n"
-            ]
-        },
-        {
-            "attachments": {},
-            "cell_type": "markdown",
-            "metadata": {},
-            "source": [
-                "# Find barcodes and genes inside cells"
-            ]
-        },
-        {
-            "cell_type": "code",
-            "execution_count": null,
-            "metadata": {},
-            "outputs": [],
-            "source": [
-                "# find which barcode is in which cells\n",
-                "barcode_df = iss.segment.cells.count_rolonies(\n",
-                "    barcoded_mask, spots_in_tile, grouping_column=\"bases\"\n",
-                ")\n",
-                "genes_df = iss.segment.cells.count_rolonies(barcoded_mask, genes_spots, grouping_column=\"gene\")\n",
-                "hyb_df = iss.segment.cells.count_rolonies(barcoded_mask, hyb_spots, grouping_column=\"gene\")\n",
-                "for gene in hyb_df.columns:\n",
-                "    if gene in genes_df.columns:\n",
-                "        genes_df.pop(gene)\n",
-                "fused_df = hyb_df.join(genes_df, how='outer')\n",
-                "fused_df[np.isnan(fused_df)] = 0\n",
-                "fused_df = fused_df.astype(int)\n"
-            ]
-        },
-        {
-            "cell_type": "code",
-            "execution_count": null,
-            "metadata": {},
-            "outputs": [],
-            "source": [
-                "\n",
-                "fig = plt.figure(figsize=(50, 7))\n",
-                "ax = fig.add_subplot(1,1,1)\n",
-                "img = ax.imshow(barcode_df.values, aspect='auto', interpolation='none', vmax=10, origin='lower')\n",
-                "cb = plt.colorbar(img, ax=ax)\n",
-                "cb.set_label(\"Rolonie #\")\n",
-                "ax.set_xticks(np.arange(barcode_df.shape[1]))\n",
-                "ax.set_yticks(np.arange(barcode_df.shape[0]))\n",
-                "ax.set_yticklabels(barcode_df.index)\n",
-                "ax.set_xticklabels(barcode_df.columns, rotation=90)\n",
-                "plt.tight_layout()\n",
-                "\n"
-            ]
-        },
-        {
-            "cell_type": "code",
-            "execution_count": null,
-            "metadata": {},
-            "outputs": [],
-            "source": [
-                "fig = plt.figure(figsize=(30, 7))\n",
-                "ax = fig.add_subplot(1,1,1)\n",
-                "img = ax.imshow(genes_df.values, aspect='auto', interpolation='none', vmax=10, origin='lower')\n",
-                "cb = plt.colorbar(img, ax=ax)\n",
-                "cb.set_label(\"Rolonie #\")\n",
-                "ax.set_xticks(np.arange(genes_df.shape[1]))\n",
-                "ax.set_yticks(np.arange(genes_df.shape[0]))\n",
-                "ax.set_yticklabels(genes_df.index)\n",
-                "ax.set_xticklabels(genes_df.columns, rotation=90)\n",
-                "plt.tight_layout()"
-            ]
-        },
-        {
-            "cell_type": "code",
-            "execution_count": null,
-            "metadata": {},
-            "outputs": [],
-            "source": [
-                "plt.subplot(1,2,1)\n",
-                "plt.hist(genes_df.loc[1:].sum(axis=1))\n",
-                "plt.xlabel(\"# genes rolonies per cells\")\n",
-                "plt.subplot(1,2,2)\n",
-                "plt.hist(barcode_df.loc[1:].sum(axis=1))\n",
-                "plt.xlabel(\"# barcode rolonies per cells\")"
-            ]
-        },
-        {
-            "cell_type": "code",
-            "execution_count": null,
-            "metadata": {},
-            "outputs": [],
-            "source": [
-                "iss.vis.plot_gene_matrix(fused_df.iloc[1:].astype(int), cmap=\"inferno\", vmax=2)"
-            ]
-        },
-        {
-            "attachments": {},
-            "cell_type": "markdown",
-            "metadata": {},
-            "source": [
-                "# Plot example SST cell"
-            ]
-        },
-        {
-            "cell_type": "code",
-            "execution_count": null,
-            "metadata": {},
-            "outputs": [],
-            "source": [
-                "cell_id = 23\n",
-                "\n",
-                "cell_series = fused_df.loc[cell_id]\n",
-                "print(f\"Ploting cell {cell_id} with {cell_series.Sst} sst rolonies\")"
-            ]
-        },
-        {
-            "cell_type": "code",
-            "execution_count": null,
-            "metadata": {},
-            "outputs": [],
-            "source": [
-                "mask = np.vstack(np.where(barcoded_mask == cell_id))\n",
-                "bounding_box = np.vstack([mask.min(axis=1), mask.max(axis=1)]).astype(int)\n",
-                "bounding_box += np.array([[-1, -1],[1,1]]) * np.diff(bounding_box, axis=0).max()\n",
-                "part2plot = (slice(*bounding_box[:, 0]), slice(*bounding_box[:, 1]))\n",
-                "\n",
-                "data = np.dstack([barcodes_all_channels.std(axis=2), genes_all_channels.std(axis=2)])\n",
-                "lim = np.nanquantile(data, [0.05, 0.99], axis=(0,1))\n",
-                "img = iss.vis.to_rgb(data,\n",
-                "                     colors=[[1,0,0],[0,1,0]], vmin=lim[0], vmax=lim[1])\n",
-                "plt.imshow(img[part2plot])\n",
-                "plt.contour(barcoded_mask[part2plot])\n",
-                "plt.scatter(spots_in_tile.x - bounding_box[0, 1], spots_in_tile.y - bounding_box[0, 0], s=10, label='Barcodes')\n",
-                "plt.scatter(genes_spots.x - bounding_box[0, 1], genes_spots.y - bounding_box[0, 0], s=10, label='Genes')\n",
-                "plt.xlim([0, np.diff(bounding_box, axis=0)[0,1]])\n",
-                "plt.ylim([np.diff(bounding_box, axis=0)[0, 0], 0])\n"
-            ]
-        },
-        {
-            "cell_type": "code",
-            "execution_count": null,
-            "metadata": {},
-            "outputs": [],
-            "source": [
-                "hyb1_all_channels = iss.pipeline.stitch.load_tile_ref_coors(\n",
-                "    data_path=data_path, tile_coors=tile_coors, prefix=\"hybridisation_1_1\"\n",
-                ")\n",
-                "hyb2_all_channels = iss.pipeline.stitch.load_tile_ref_coors(\n",
-                "    data_path=data_path, tile_coors=tile_coors, prefix=\"hybridisation_2_1\"\n",
-                ")\n"
-            ]
-        },
-        {
-            "cell_type": "code",
-            "execution_count": null,
-            "metadata": {},
-            "outputs": [],
-            "source": []
-        },
-        {
-            "cell_type": "code",
-            "execution_count": null,
-            "metadata": {},
-            "outputs": [],
-            "source": []
-        },
-        {
-            "cell_type": "code",
-            "execution_count": null,
-            "metadata": {},
-            "outputs": [],
-            "source": []
-        },
-        {
-            "cell_type": "code",
-            "execution_count": null,
-            "metadata": {},
-            "outputs": [],
-            "source": [
-                "raise NotImplementedError(\"Everything below needs to be changed or deleted\")"
-            ]
-        },
-        {
-            "cell_type": "code",
-            "execution_count": null,
-            "metadata": {},
-            "outputs": [],
-            "source": [
-                "cells = iss.segment.cells.cellpose_segmentation(\n",
-                "    snippet,\n",
-                "    channels=(0, 0),\n",
-                "    flow_threshold=0.5,\n",
-                "    min_pix=0,\n",
-                "    dilate_pix=0,\n",
-                "    rescale=None,\n",
-                "    model_type=\"CP\",\n",
-                "    use_gpu=False,\n",
-                "    diameter=int(20 / pixel_size),\n",
-                ")\n",
-                "cellpose_cells = np.array(cells)\n",
-                "plt.imshow(cells, cmap=\"Set2\", interpolation=\"None\")\n",
-                "print(f\"Found {len(np.unique(cells))-1} cells\")\n"
-            ]
-        },
-        {
-            "attachments": {},
-            "cell_type": "markdown",
-            "metadata": {},
-            "source": [
-                "# Debug Opencv version\n",
-                "\n",
-                "Now using classic opencv"
-            ]
-        },
-        {
-            "cell_type": "code",
-            "execution_count": null,
-            "metadata": {},
-            "outputs": [],
-            "source": [
-                "mask = 255 * (blur > 10).astype(\"uint8\")\n",
-                "kernel = np.ones((5, 5), dtype=\"uint8\") * 255\n",
-                "background = cv2.dilate(mask, kernel, iterations=10)\n",
-                "dst2nonzero = cv2.distanceTransform(mask, distanceType=cv2.DIST_L2, maskSize=5)\n",
-                "is_cell = 255 * (dst2nonzero > 20).astype(\"uint8\")\n",
-                "ret, markers = cv2.connectedComponents(is_cell)\n",
-                "# make the background to 1\n",
-                "markers += 1\n",
-                "# and part to watershed to 0\n",
-                "markers[np.bitwise_xor(background, is_cell).astype(bool)] = 0\n",
-                "# watershed required a rgb image\n",
-                "stack = cv2.normalize(blur, None, 255, 0, cv2.NORM_MINMAX, cv2.CV_8U)\n",
-                "stack = cv2.cvtColor(stack, cv2.COLOR_GRAY2BGR)\n",
-                "water = cv2.watershed(stack, markers)\n",
-                "water -= 1  # put the background seed to 0.\n",
-                "water[water < 0] = 0  # put borders into background\n",
-                "\n",
-                "fig, axes = plt.subplots(2, 2)\n",
-                "fig.set_size_inches(10, 10)\n",
-                "axes[0,0].imshow(blur)\n",
-                "axes[0,0].contour(blur, levels=[5,10,20,40], colors=['orange', 'pink', 'red', 'darkred'])\n",
-                "axes[0,1].imshow(dst2nonzero)\n",
-                "axes[1,0].imshow(cv2.MORPH_CLOSE)"
-            ]
-        },
-        {
-            "cell_type": "code",
-            "execution_count": null,
-            "metadata": {},
-            "outputs": [],
-            "source": [
-                "# plot various binary step\n",
-                "debug = iss.segment.barcodes.segment_spot_image(\n",
-                "    blur, binarise_threshold=5, distance_threshold=10, debug=True\n",
-                ")\n",
-                "fig, axes = plt.subplots(2, 2)\n",
-                "fig.set_size_inches(10, 10)\n",
-                "axes[0, 0].imshow(debug[\"binary\"])\n",
-                "axes[0, 0].set_title(\"Binarised\")\n",
-                "axes[0, 1].imshow(debug[\"background\"])\n",
-                "axes[0, 1].set_title(\"Background is blue\")\n",
-                "axes[1, 0].imshow(debug[\"distance\"])\n",
-                "axes[1, 0].set_title(\"Distance 2 non-zero\")\n",
-                "axes[1, 1].imshow(debug[\"seeds\"])\n",
-                "axes[1, 1].set_title(\"Cells\")\n",
-                "\n",
-                "plt.tight_layout()\n"
-            ]
-        },
-        {
-            "cell_type": "code",
-            "execution_count": null,
-            "metadata": {},
-            "outputs": [],
-            "source": [
-                "fig, axes = plt.subplots(2, 2)\n",
-                "fig.set_size_inches(10, 10)\n",
-                "axes[0, 0].imshow(debug[\"initial_labels\"], cmap=\"tab20\", interpolation=\"None\")\n",
-                "axes[0, 0].set_title(\"Markers\")\n",
-                "axes[0, 1].imshow(debug[\"watershed\"], cmap=\"tab20\", interpolation=\"None\")\n",
-                "axes[0, 1].set_title(\"Watershed\")\n",
-                "axes[1, 0].imshow(debug[\"intial_labels\"], cmap=\"tab20\", interpolation=\"None\")\n",
-                "axes[1, 0].contour(debug[\"watershed\"], colors=\"darkred\")\n",
-                "axes[1, 0].set_title(\"Cell contours\")\n",
-                "axes[1, 1].imshow(blur, cmap=\"tab20\", interpolation=\"None\")\n",
-                "axes[1, 0].contour(debug[\"watershed\"], colors=\"darkred\")\n",
-                "axes[1, 0].set_title(\"Cell contours\")\n",
-                "\n",
-                "\n",
-                "for x in axes.flatten():\n",
-                "    x.axis(\"off\")\n",
-                "plt.tight_layout()\n",
-                "print(f\"Found {len(np.unique(water))-2} cells\")\n",
-                "opencv_cells = np.array(water)\n",
-                "\n",
-                "\n",
-                "\"\"\"\n",
-                "background=background,\n",
-                "binary=mask,\n",
-                "seeds=is_cell,\n",
-                "distance=dst2nonzero,\n",
-                "initial_labels=markers,\n",
-                "watershed=water,\n",
-                "\"\"\"\n"
-            ]
-        },
-        {
-            "cell_type": "markdown",
-            "metadata": {},
-            "source": [
-                "# Now watershed\n",
-                "\n",
-                "We want to flood from each cell and extend around but not too far. We can do that by\n",
-                "setting a label for the background that is far from cells"
-            ]
-        },
-        {
-            "cell_type": "code",
-            "execution_count": null,
-            "metadata": {},
-            "outputs": [],
-            "source": []
-        },
-        {
-            "attachments": {},
-            "cell_type": "markdown",
-            "metadata": {},
-            "source": [
-                "# Overlay to data"
-            ]
-        },
-        {
-            "cell_type": "code",
-            "execution_count": null,
-            "metadata": {},
-            "outputs": [],
-            "source": [
-                "# select tile\n",
-                "fig, ax = plt.subplots(1, 1)\n",
-                "fig.set_size_inches(10, 7)\n",
-                "corners = np.load(\n",
-                "    processed_path\n",
-                "    / data_path\n",
-                "    / \"reg\"\n",
-                "    / f\"genes_round_1_1_roi{roi}_acquisition_tile_corners.npy\"\n",
-                ")\n",
-                "ax.scatter(spots.x, spots.y, s=1, color=\"red\", alpha=0.3)\n",
-                "ax.set_aspect(\"equal\")\n",
-                "for row, corner in enumerate(corners):\n",
-                "    for col, corne in enumerate(corner):\n",
-                "        center = np.nanmean(corne, axis=1)\n",
-                "        ax.plot(corne[1, :], corne[0, :], color=\"k\")\n",
-                "        ax.text(\n",
-                "            center[1],\n",
-                "            center[0],\n",
-                "            s=f\"({row}, {col})\",\n",
-                "            verticalalignment=\"center\",\n",
-                "            horizontalalignment=\"center\",\n",
-                "        )\n",
-                "ax.invert_yaxis()\n"
-            ]
-        },
-        {
-            "cell_type": "code",
-            "execution_count": null,
-            "metadata": {},
-            "outputs": [],
-            "source": [
-                "# Get raw data for overlay\n",
-                "tile_coords = (roi, 3, 9)\n",
-                "genes_all_channels = iss.pipeline.stitch.load_tile(\n",
-                "    data_path=data_path, tile_coordinates=tile_coords, prefix=\"genes_round_1_1\"\n",
-                ")\n",
-                "barcodes_all_channels = iss.pipeline.stitch.load_tile(\n",
-                "    data_path=data_path, tile_coordinates=tile_coords, prefix=\"barcode_round_1_1\"\n",
-                ")\n",
-                "dapi = iss.pipeline.stitch.load_tile(\n",
-                "    data_path=data_path, tile_coordinates=tile_coords, prefix=\"dapi_1\"\n",
-                ")\n",
-                "\n",
-                "ref_corners = np.load(\n",
-                "    processed_path\n",
-                "    / data_path\n",
-                "    / \"reg\"\n",
-                "    / f\"genes_round_1_1_roi{roi}_acquisition_tile_corners.npy\"\n",
-                ")\n",
-                "dapi = dapi[:, :, 0, 0]\n",
-                "barcodes = np.nanstd(barcodes_all_channels, axis=2)[..., 0]\n",
-                "genes = np.nanstd(genes_all_channels, axis=2)[..., 0]\n"
-            ]
-        },
-        {
-            "cell_type": "code",
-            "execution_count": null,
-            "metadata": {},
-            "outputs": [],
-            "source": [
-                "ref_corners.shape\n"
-            ]
-        },
-        {
-            "cell_type": "code",
-            "execution_count": null,
-            "metadata": {},
-            "outputs": [],
-            "source": [
-                "borders = np.zeros(snippet.shape, dtype=\"uint8\")\n",
-                "borders[water == -1] = 255\n",
-                "borders = cv2.dilate(borders, np.ones((5, 5)))\n",
-                "glim = np.nanquantile(genes, [0.1, 0.99])\n",
-                "blim = np.nanquantile(barcodes, [0.1, 0.99])\n",
-                "dlim = np.nanquantile(dapi, [0.1, 0.99])\n",
-                "img = iss.vis.to_rgb(\n",
-                "    np.dstack((dapi, genes, barcodes)),\n",
-                "    colors=[[0, 0, 1], [1, 0, 0], [0, 1, 0]],\n",
-                "    vmin=np.array([dlim[0], glim[0], blim[0]]),\n",
-                "    vmax=[dlim[1], glim[1], blim[1]],\n",
-                ")\n",
-                "\n",
-                "fig, axes = plt.subplots(1, 1)\n",
-                "axes = [axes]\n",
-                "fig.set_size_inches(20, 20)\n",
-                "corner = ref_corners[tile_coords[1], tile_coords[2]]\n",
-                "valid_spot = spots[\n",
-                "    (spots.x > corner[1, 0])\n",
-                "    & (spots.x < corner[1, 3])\n",
-                "    & (spots.y > corner[0, 0])\n",
-                "    & (spots.y < corner[0, 3])\n",
-                "]\n",
-                "for x in axes:\n",
-                "    x.scatter(\n",
-                "        spots.x - corner[1, 0], spots.y - corner[0, 0], s=10, color=\"yellow\", alpha=1\n",
-                "    )\n",
-                "    x.imshow(img)\n",
-                "    x.axis(\"off\")\n",
-                "\n",
-                "plt.tight_layout()\n"
-            ]
-        },
-        {
-            "cell_type": "code",
-            "execution_count": null,
-            "metadata": {},
-            "outputs": [],
-            "source": [
-                "# basic imread\n",
-                "fname = 'barcode_round_1_1_MMStack_5-Pos000_000_fstack.tif'\n",
-                "full_fname = processed_path / data_path / \"barcode_round_1_1\" / fname\n",
-                "%timeit iss.io.load.load_stack(full_fname).astype('single')"
-            ]
-        },
-        {
-            "cell_type": "code",
-            "execution_count": null,
-            "metadata": {},
-            "outputs": [],
-            "source": [
-                "from tifffile import imread\n",
-                "%timeit np.moveaxis(imread(full_fname).astype('single'), 0, 2)"
-            ]
-        },
-        {
-            "cell_type": "markdown",
-            "metadata": {},
-            "source": [
-                "Optimising tile loading"
-            ]
-        },
-        {
-            "cell_type": "code",
-            "execution_count": null,
-            "metadata": {},
-            "outputs": [],
-            "source": [
-                "from skimage.morphology import binary_dilation\n",
-                "\n",
-                "prefix = \"barcode_round\"\n",
-                "tile_coors = (5, 0, 0)\n",
-                "nrounds = 1\n",
-                "suffix = \"fstack\"\n",
-                "filter_r = (2, 4)\n"
-            ]
-        },
-        {
-            "cell_type": "markdown",
-            "metadata": {},
-            "source": [
-                "## original version with just processing steps\n",
-                "\n",
-                "This is for reference"
-            ]
-        },
-        {
-            "cell_type": "code",
-            "execution_count": null,
-            "metadata": {},
-            "outputs": [],
-            "source": [
-                "# origin version with just processing steps\n",
-                "def original_version():\n",
-                "    processed_path = Path(PARAMETERS[\"data_root\"][\"processed\"])\n",
-                "    tforms_fname = f\"tforms_corrected_{prefix}_{tile_coors[0]}_{tile_coors[1]}_{tile_coors[2]}.npz\"\n",
-                "    tforms_path = processed_path / data_path / \"reg\" / tforms_fname\n",
-                "    tforms = np.load(tforms_path, allow_pickle=True)\n",
-                "\n",
-                "    stack = iss.pipeline.load_sequencing_rounds(\n",
-                "        data_path, tile_coors, suffix=suffix, prefix=prefix, nrounds=nrounds\n",
-                "    )\n",
-                "    tforms = iss.pipeline.generate_channel_round_transforms(\n",
-                "        tforms[\"angles_within_channels\"],\n",
-                "        tforms[\"shifts_within_channels\"],\n",
-                "        tforms[\"scales_between_channels\"],\n",
-                "        tforms[\"angles_between_channels\"],\n",
-                "        tforms[\"shifts_between_channels\"],\n",
-                "        stack.shape[:2],\n",
-                "    )\n",
-                "    stack = iss.pipeline.align_channels_and_rounds(stack, tforms)\n",
-                "    stack = iss.pipeline.apply_illumination_correction(data_path, stack, prefix)\n",
-                "    bad_pixels = np.any(np.isnan(stack), axis=(2, 3))\n",
-                "    stack[np.isnan(stack)] = 0\n",
-                "    stack = iss.pipeline.filter_stack(stack, r1=filter_r[0], r2=filter_r[1])\n",
-                "    mask = np.ones((filter_r[1] * 2 + 1, filter_r[1] * 2 + 1))\n",
-                "    bad_pixels = binary_dilation(bad_pixels, mask)\n",
-                "\n",
-                "    correction_path = processed_path / data_path / f\"correction_{prefix}.npz\"\n",
-                "    norm_factors = np.load(correction_path, allow_pickle=True)[\"norm_factors\"]\n",
-                "    stack = stack / norm_factors[np.newaxis, np.newaxis, :, :nrounds]\n",
-                "    return stack\n",
-                "%timeit original_version()\n"
-            ]
-        },
-        {
-            "cell_type": "code",
-            "execution_count": null,
-            "metadata": {},
-            "outputs": [],
-            "source": [
-                "# separate tform version with just processing steps\n",
-                "processed_path = Path(PARAMETERS[\"data_root\"][\"processed\"])\n",
-                "tforms_fname = f\"tforms_corrected_{prefix}_{tile_coors[0]}_{tile_coors[1]}_{tile_coors[2]}.npz\"\n",
-                "tforms_path = processed_path / data_path / \"reg\" / tforms_fname\n",
-                "tforms = np.load(tforms_path, allow_pickle=True)\n",
-                "image_shape = (3300, 3296)\n",
-                "tforms = iss.pipeline.generate_channel_round_transforms(\n",
-                "    tforms[\"angles_within_channels\"],\n",
-                "    tforms[\"shifts_within_channels\"],\n",
-                "    tforms[\"scales_between_channels\"],\n",
-                "    tforms[\"angles_between_channels\"],\n",
-                "    tforms[\"shifts_between_channels\"],\n",
-                "    image_shape,\n",
-                ")\n",
-                "def pregenerate_tforms():\n",
-                "    stack = iss.pipeline.load_sequencing_rounds(\n",
-                "        data_path, tile_coors, suffix=suffix, prefix=prefix, nrounds=nrounds\n",
-                "    )\n",
-                "\n",
-                "    stack = iss.pipeline.align_channels_and_rounds(stack, tforms)\n",
-                "    stack = iss.pipeline.apply_illumination_correction(data_path, stack, prefix)\n",
-                "    bad_pixels = np.any(np.isnan(stack), axis=(2, 3))\n",
-                "    stack[np.isnan(stack)] = 0\n",
-                "    stack = iss.pipeline.filter_stack(stack, r1=filter_r[0], r2=filter_r[1])\n",
-                "    mask = np.ones((filter_r[1] * 2 + 1, filter_r[1] * 2 + 1))\n",
-                "    bad_pixels = binary_dilation(bad_pixels, mask)\n",
-                "\n",
-                "    correction_path = processed_path / data_path / f\"correction_{prefix}.npz\"\n",
-                "    norm_factors = np.load(correction_path, allow_pickle=True)[\"norm_factors\"]\n",
-                "    stack = stack / norm_factors[np.newaxis, np.newaxis, :, :nrounds]\n",
-                "%timeit pregenerate_tforms()\n"
-            ]
-        },
-        {
-            "cell_type": "code",
-            "execution_count": null,
-            "metadata": {},
-            "outputs": [],
-            "source": [
-                "iss.io.load.load_stack(full_fname).astype(\"single\").shape\n"
-            ]
-        },
-        {
-            "cell_type": "code",
-            "execution_count": null,
-            "metadata": {},
-            "outputs": [],
-            "source": [
-                "np.moveaxis(imread(full_fname).astype(\"single\"), 0, 2).shape\n"
-            ]
-        },
-        {
-            "cell_type": "code",
-            "execution_count": null,
-            "metadata": {},
-            "outputs": [],
-            "source": [
-                "roi = 5\n",
-                "(\n",
-                "    stitched_stack_dapi,\n",
-                "    stitched_stack_genes,\n",
-                "    angle,\n",
-                "    shift,\n",
-                ") = iss.pipeline.stitch_and_register(\n",
-                "    data_path, \"genes_round_1_1\", \"DAPI_1\", roi=roi, downsample=5\n",
-                ")\n"
-            ]
-        },
-        {
-            "cell_type": "code",
-            "execution_count": null,
-            "metadata": {},
-            "outputs": [],
-            "source": [
-                "(\n",
-                "    stitched_stack_barcode,\n",
-                "    stitched_stack_genes,\n",
-                "    angle,\n",
-                "    shift,\n",
-                ") = iss.pipeline.stitch_and_register(\n",
-                "    data_path, \"genes_round_1_1\", \"barcode_round_1_1\", roi=roi, downsample=5\n",
-                ")\n"
-            ]
-        },
-        {
-            "cell_type": "code",
-            "execution_count": null,
-            "metadata": {},
-            "outputs": [],
-            "source": [
-                "masks = np.load(processed_path / data_path / f\"masks_{roi}.npy\")\n",
-                "im = np.stack(\n",
-                "    [\n",
-                "        stitched_stack_genes[3000:10000, 12000:20000],\n",
-                "        stitched_stack_dapi[3000:10000, 12000:20000],\n",
-                "        masks[3000:10000, 12000:20000] > 0,\n",
-                "    ],\n",
-                "    axis=2,\n",
-                ")\n",
-                "shift_right, shift_down, tile_shape = iss.pipeline.register_adjacent_tiles(\n",
-                "    data_path, ref_coors=ops[\"ref_tile\"], prefix=\"genes_round_1_1\"\n",
-                ")\n",
-                "genes_spots = iss.pipeline.merge_roi_spots(\n",
-                "    data_path, shift_right, shift_down, tile_shape, iroi=roi, prefix=\"genes_round\"\n",
-                ")\n"
-            ]
-        },
-        {
-            "cell_type": "code",
-            "execution_count": null,
-            "metadata": {},
-            "outputs": [],
-            "source": [
-                "barcode_spots = iss.pipeline.merge_roi_spots(\n",
-                "    data_path, shift_right, shift_down, tile_shape, iroi=roi, prefix=\"barcode_round\"\n",
-                ")\n",
-                "\n",
-                "plt.figure(figsize=(50, 50))\n",
-                "plt.imshow(\n",
-                "    iss.vis.to_rgb(\n",
-                "        im,\n",
-                "        colors=[[1, 0, 0], [0, 0, 1], [0, 1, 0]],\n",
-                "        vmax=[400, 200, 1],\n",
-                "        vmin=np.array([30, 0, 0]),\n",
-                "    )\n",
-                ")\n",
-                "plt.plot(\n",
-                "    barcode_spots[\"x\"] - 12000, barcode_spots[\"y\"] - 3000, \".r\", alpha=1, markersize=10\n",
-                ")\n",
-                "plt.plot(\n",
-                "    genes_spots[\"x\"] - 12000,\n",
-                "    genes_spots[\"y\"] - 3000,\n",
-                "    \".\",\n",
-                "    color=\"purple\",\n",
-                "    alpha=1,\n",
-                "    markersize=10,\n",
-                ")\n",
-                "plt.xlim([0, 4000])\n",
-                "plt.ylim([4000, 0])\n",
-                "plt.axis(\"off\")\n"
-            ]
-        }
-    ],
-    "metadata": {
-        "kernelspec": {
-            "display_name": "Python 3 (ipykernel)",
-            "language": "python",
-            "name": "python3"
-        },
-        "language_info": {
-            "codemirror_mode": {
-                "name": "ipython",
-                "version": 3
-            },
-            "file_extension": ".py",
-            "mimetype": "text/x-python",
-            "name": "python",
-            "nbconvert_exporter": "python",
-            "pygments_lexer": "ipython3",
-            "version": "3.10.8"
-        },
-        "vscode": {
-            "interpreter": {
-                "hash": "02c4ab6ff317cb8a885d2aa2247e2bd7c17b0a4a2d1482529ed329ad25df85a1"
-            }
-        }
-    },
-    "nbformat": 4,
-    "nbformat_minor": 2
-=======
  "cells": [
   {
    "attachments": {},
@@ -2007,5 +1051,4 @@
  },
  "nbformat": 4,
  "nbformat_minor": 2
->>>>>>> 9ad1d679
 }