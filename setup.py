--- conflicted
+++ resolved
@@ -14,7 +14,6 @@
         "numpy",
         "matplotlib",
         "scikit-image",
-<<<<<<< HEAD
         "czifile",
         "scikit-learn",
         "flexiznam @ git+ssh://git@github.com/znamlab/flexiznam.git",
@@ -23,15 +22,7 @@
         "cellpose",
         "Click",
         "bg_atlasapi",
-=======
-        "opencv-python",
-        "scikit-learn",
-        "flexiznam @ git+ssh://git@github.com/znamlab/flexiznam.git",
-        "numba",
-        "cellpose",
-        "Click",
-        "natsort",
->>>>>>> 3519ac4f
+        "natsort",        
     ],
     entry_points="""
         [console_scripts]
