--- conflicted
+++ resolved
@@ -25,14 +25,10 @@
 registration:
   # Whether to use channel-specific registration parameters
   align_channels: true
-<<<<<<< HEAD
   # Method for aligning channels, can be "similarity" or "affine"
   align_method: affine
-  # Coordinates of the reference tile to use for initial estimation of scale and rotation between channels
-=======
   # Coordinates of the reference tile to use for initial estimation of scale and
-   # rotation between channels. [ ROI, X/col, Y/row]
->>>>>>> 3088de59
+  # rotation between channels. [ ROI, X/col, Y/row]
   ref_tile: [ 1, 0, 0 ]
   # Index of the reference channel to use for registration (camera index, NOT wavelength index)
   ref_ch: 0
