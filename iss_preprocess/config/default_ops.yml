# Parameters for illumination correction, channel brightness correction and filtering
image_correction:
  # To compute the average for illumination correction, individual images are clipped to this 
  # value before averaging to avoid bright outliers
  average_clip_value: 2000
  # Size of the median filter apply to images for illumination correction before averaging
  average_median_filter: 5
  # Path to calibration images for black level estimation, relative to processed data path
  dark_frame_path: becalia_iss_microscope/calibration/20221209_dark_frame/20221209_dark_frame_MMStack_Pos0.ome.tif
  # Data quantile to use for channel brightness correction - should correspond to bright rolonies
  correction_quantile: 0.9999
  # Tile coordinates for channel brightness correction, ROI x X x Y
  correction_tiles: [ [ 1, 0, 0 ] ]
  # Inner and outer radius of the hanning window convolution kernels for filtering
  filter_r: [ 2, 4 ]
  # Whether to use an exponential fit to estimate channel brightness correction across rounds
  fit_channel_correction: true

# Parameters for registration across rounds and channels
registration:
  # Whether to use channel-specific registration parameters
  align_channels: true
  # Coordinates of the reference tile to use for initial estimation of scale and rotation between channels
  ref_tile: [ 1, 0, 0 ]
  # Index of the reference channel to use for registration (camera index, NOT wavelength index)
  ref_ch: 0
  # Index of the reference round to use for registration
  ref_round: 0
  # Fraction of the tile to use for registration
  reg_fraction: 0.1
  # Method for correcting shifts for individual tiles
  corrected_shifts: best
  # Mininum tile shift above which RANSAC fit is used to estimate the shift
  ransac_residual_threshold: 10
  # Maximum shift for tiles to be included in the RANSAC fit
  ransac_max_shift: 500
  # Minumum number of tile for RANSAC fit, otherwise median is used
  ransac_min_tiles: 10
  # Wheter tile position increments from left to right or right to left
  tile_direction: left_to_right
  # Whether to use a median filter on images before registration, if None no filter is applied
<<<<<<< HEAD
  reg_median_filter: 3
=======
  reg_median_filter: 5
>>>>>>> 449319f6

# Radius of the mask used for extracting spot fluorescence. The resulting values are used for estimating
# bleedthrough matrices, calling hybridisation spots and basecalling barcodes
spot_extraction_radius: 2

# Parameters for detecting and calling gene spots
genes:
  # Filename of the codebook with GIIs
  codebook: codebook_83gene_pool.csv
  # Projection to use for gene spots, "fstack" or "max"
  genes_projection: fstack 
  # How to apply brightness correction for gene sequencing. Can be True, False, or "round1_only". In the
  # latter case all channels are normalized to 1 on round 1 and decrease in brightness across rounds is 
  # not corrected for.
  genes_correct_channels: round1_only
  # tiles used to train the bleedthrough matrix for genes
  genes_ref_tiles: [ [ 1, 0, 0 ], ]
  # Cluster score threshold used to identify spots to estimate the bleedthrough matrix for genes
  genes_cluster_score_thresh: 0.9
  # Detection threshold used to identify spots to estimate the bleedthrough matrix for genes
  genes_detection_threshold: 0.15 
  # Isolation threshold to select well-isolated spots. Lower values = more stringent
  genes_isolation_threshold: 0.05
  # Coefficient used to weight positive pixels when computing spot scores
  genes_spot_rho: 2 
  # Spot score threshold determines which spots get saved to pkl
  genes_spot_score_threshold: 0.1
  # Alpha and beta parameter for the weighted OMP algorithm
  omp_alpha: 200
  omp_beta_squared: 1.0
  # Maximum number of genes per pixel, including background components
  omp_max_genes: 12
  # OMP does not run on pixels below this mean absolute pixel value 
  omp_min_intensity: 0.005
  # Stopping criterion for OMP. Additional genes get added if they exceed this threshold
  omp_threshold: 0.2

# Parameters for computing average spot shape for distinguishing genuine gene spots from noise
spot_shape:
  spot_shape_neighbor_filter_size: 9
  spot_shape_neighbor_threshold: 15
  spot_shape_radius: 7
  spot_shape_threshold: 0.15 

# Parameters for detecting hybridisation spots
hybridisation:
  hybridisation_detection_threshold: 0.5 
  hybridisation_correct_channels: true
  hybridisation_projection: max
  hybridisation_cluster_score_thresh: 0.0


# Detection of mCherry+ cells
mcherry:
  mcherry_projection: max

# projection for other acquisitions
dapi_projection: max
anchor_projection: fstack

# Barcode basecalling
barcode:
  barcode_projection: fstack
  barcode_correct_channels: round1_only
  barcode_cluster_score_thresh: 0.9
  barcode_detection_threshold: 0.3
  barcode_isolation_threshold: 0.3
  barcode_detection_threshold_basecalling: 0.1
  barcode_ref_tiles: [ [ 1, 0, 0 ] ]
  barcode_spot_rho: 0.5

# Cellpose segmentation
cellpose:
  cellpose_flow_threshold: 0.4
  cellpose_model: cyto
  cellpose_rescale: 0.55

# Database integration. 
# If true will upload ops to flexilims when performing a batch operation
use_flexilims: true<|MERGE_RESOLUTION|>--- conflicted
+++ resolved
@@ -39,11 +39,7 @@
   # Wheter tile position increments from left to right or right to left
   tile_direction: left_to_right
   # Whether to use a median filter on images before registration, if None no filter is applied
-<<<<<<< HEAD
-  reg_median_filter: 3
-=======
   reg_median_filter: 5
->>>>>>> 449319f6
 
 # Radius of the mask used for extracting spot fluorescence. The resulting values are used for estimating
 # bleedthrough matrices, calling hybridisation spots and basecalling barcodes
