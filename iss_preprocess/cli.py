--- conflicted
+++ resolved
@@ -555,12 +555,8 @@
 @click.option(
     "--ref-channels",
     default=None,
-<<<<<<< HEAD
-    help="Channels to register (comma separated string of integer)."
-=======
     help="Channels of the reference to register (comma separated string of integer).",
     type=str,
->>>>>>> 72495333
 )
 def register_to_reference(
     path, reg_prefix, ref_prefix, roi, tilex, tiley, reg_channels, ref_channels
@@ -569,14 +565,11 @@
     if any([x is None for x in [roi, tilex, tiley]]):
         print("Batch processing all tiles", flush=True)
         from iss_preprocess.pipeline import batch_process_tiles
-<<<<<<< HEAD
         from iss_preprocess.io import get_roi_dimensions
         roi_dims = get_roi_dimensions(path, reg_prefix)
         additional_args = f",REG_PREFIX={reg_prefix},REF_PREFIX={ref_prefix},REG_CHANNELS={reg_channels}"
-=======
 
         additional_args = f",REG_PREFIX={reg_prefix},REF_PREFIX={ref_prefix},REG_CHANNELS={reg_channels},REF_CHANNELS={ref_channels}"
->>>>>>> 72495333
         batch_process_tiles(
             path, "register_tile_to_ref", additional_args=additional_args, roi_dims=roi_dims,
         )
