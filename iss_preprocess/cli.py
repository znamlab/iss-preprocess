--- conflicted
+++ resolved
@@ -409,7 +409,7 @@
         subtract_black=subtract_black,
         prefix_filter=prefix_filter,
         suffix=suffix,
-<<<<<<< HEAD
+        combine_tilestats=combine_stats,
     )
 
 
@@ -434,8 +434,4 @@
     """
     from iss_preprocess.pipeline.ara_registration import overview_single_roi
     print('Calling')
-    overview_single_roi(data_path=path, roi=roi, slice_id=slice_id, sigma_blur=sigma)
-=======
-        combine_tilestats=combine_stats,
-    )
->>>>>>> 3519ac4f
+    overview_single_roi(data_path=path, roi=roi, slice_id=slice_id, sigma_blur=sigma)