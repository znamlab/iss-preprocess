--- conflicted
+++ resolved
@@ -115,11 +115,7 @@
 
 @cli.command()
 @click.option("-p", "--path", prompt="Enter data path", help="Data path.")
-<<<<<<< HEAD
-@click.option("-n", "--prefix", help="Path prefile, e.g. genes_round_1_1, None for all")
-=======
 @click.option("-n", "--prefix", help="Acq prefix, e.g. `genes_round_1_1`, None for all")
->>>>>>> 4f78580f
 def check_projection(path, prefix):
     """Check if projection has completed for all tile."""
     import iss_preprocess.pipeline as pipeline
