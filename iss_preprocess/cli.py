import click


@click.group()
def cli():
    pass


@cli.command()
@click.option("-p", "--path", prompt="Enter data path", help="Data path.")
@click.option(
    "-f",
    "--force-redo",
    is_flag=True,
    show_default=True,
    default=False,
    help="Force redoing all steps.",
)
@click.option("--use-slurm", is_flag=True, default=True, help="Whether to use slurm")
def project_and_average(path, force_redo=False, use_slurm=True):
    """Project and average all available data then create plots."""
    from iss_preprocess.pipeline import project_and_average
    from pathlib import Path
    from datetime import datetime

    time = str(datetime.now().strftime("%Y-%m-%d_%H-%M"))
    slurm_folder = Path.home() / "slurm_logs" / path
    slurm_folder.mkdir(parents=True, exist_ok=True)
    click.echo(f"Processing {path}")
    project_and_average(
        path,
        force_redo=force_redo,
        use_slurm=use_slurm,
        slurm_folder=slurm_folder,
        scripts_name=f"project_and_average_{time}",
    )


@cli.command()
@click.option("-p", "--path", prompt="Enter data path", help="Data path.")
@click.option(
    "-r", "--roi", default=1, prompt="Enter ROI number", help="Number of the ROI.."
)
@click.option("-x", default=0, help="Tile X position")
@click.option("-y", default=0, help="Tile Y position.")
@click.option(
    "--save",
    is_flag=True,
    show_default=True,
    default=False,
    help="Whether to save registered tile images.",
)
def extract_tile(path, roi=1, x=0, y=0, save=False):
    """Run OMP and a single tile and detect gene spots."""
    from iss_preprocess.pipeline import detect_genes_on_tile

    click.echo(f"Processing ROI {roi}, tile {x}, {y} from {path}")
    detect_genes_on_tile(path, (roi, x, y), save_stack=save)


@cli.command()
@click.option("-p", "--path", prompt="Enter data path", help="Data path.")
@click.option(
    "-r", "--roi", default=1, prompt="Enter ROI number", help="Number of the ROI.."
)
@click.option("-x", default=0, help="Tile X position")
@click.option("-y", default=0, help="Tile Y position.")
def basecall_tile(path, roi=1, x=0, y=0):
    """Run basecalling for barcodes on a single tile."""
    from iss_preprocess.pipeline import basecall_tile

    click.echo(f"Processing ROI {roi}, tile {x}, {y} from {path}")
    basecall_tile(path, (roi, x, y))


@cli.command()
@click.option("-p", "--path", prompt="Enter data path", help="Data path.")
@click.option(
    "-n", "--prefix", prompt="Enter path prefix", help="Path prefile, e.g. round_01_1"
)
@click.option(
    "-r", "--roi", default=1, prompt="Enter ROI number", help="Number of the ROI.."
)
@click.option("-x", default=0, help="Tile X position")
@click.option("-y", default=0, help="Tile Y position.")
@click.option(
    "--overwrite",
    is_flag=True,
    show_default=True,
    default=False,
    help="Whether to overwrite tiles if already projected.",
)
def project_tile(path, prefix, roi=1, x=0, y=0, overwrite=False):
    """Calculate Z-projection on a single tile."""
    from iss_preprocess.pipeline import project_tile_by_coors

    click.echo(f"Projecting ROI {roi}, {prefix}, tile {x}, {y} from {path}")
    project_tile_by_coors((roi, x, y), path, prefix, overwrite=overwrite)


@cli.command()
@click.option("-p", "--path", prompt="Enter data path", help="Data path.")
@click.option(
    "-n", "--prefix", prompt="Enter path prefix", help="Path prefile, e.g. round_01_1"
)
@click.option(
    "-r", "--roi", default=1, prompt="Enter ROI number", help="Number of the ROI.."
)
@click.option("-x", default=0, help="Tile X position")
@click.option("-m", "--max-col", default=0, help="Maximum column index.")
@click.option(
    "--overwrite",
    is_flag=True,
    show_default=True,
    default=False,
    help="Whether to overwrite tiles if already projected.",
)
def project_row(path, prefix, roi=1, x=0, max_col=0, overwrite=False):
    """Calculate Z-projection for a single row of tiles"""
    from iss_preprocess.pipeline import project_tile_row

    click.echo(f"Projecting ROI {roi}, {prefix}, row {x}, from {path}")
    project_tile_row(path, prefix, roi, x, max_col, overwrite=overwrite)


@cli.command()
@click.option("-p", "--path", prompt="Enter data path", help="Data path.")
@click.option(
    "-n", "--prefix", prompt="Enter path prefix", help="Path prefile, e.g. round_01_1"
)
@click.option(
    "--overwrite",
    is_flag=True,
    show_default=True,
    default=False,
    help="Whether to overwrite tiles if already projected.",
)
@click.option(
    "--overview",
    is_flag=True,
    show_default=True,
    default=True,
    help="Whether to create overview images after projection.",
)
def project_round(path, prefix, overwrite=False, overview=True):
    """Calculate Z-projection for all tiles in a single sequencing round."""
    from iss_preprocess.pipeline import project_round

    click.echo(f"Projecting ROI {prefix} from {path}")
    project_round(path, prefix, overwrite=overwrite, overview=overview)


@cli.command()
@click.option("-p", "--path", prompt="Enter data path", help="Data path.")
@click.option("-n", "--prefix", help="Acq prefix, e.g. `genes_round_1_1`, None for all")
def check_projection(path, prefix):
    """Check if projection has completed for all tile."""
    import iss_preprocess.pipeline as pipeline

    pipeline.check_projection(path, prefix)


@cli.command()
@click.option("-p", "--path", prompt="Enter data path", help="Data path.")
@click.option("-n", "--prefix", help="Path prefix, e.g. 'genes_round'")
@click.option(
    "--diag/--no-diag",
    show_default=True,
    default=False,
    help="Save diagnostic cross correlogram plots",
)
def register_ref_tile(path, prefix, diag):
    """Run registration across channels and rounds for the reference tile."""
    from pathlib import Path
    from iss_preprocess.pipeline import register_reference_tile
    from iss_preprocess.pipeline.diagnostics import check_ref_tile_registration

    slurm_folder = Path.home() / "slurm_logs" / path
    slurm_folder.mkdir(parents=True, exist_ok=True)
    slurm_options = {"mem": "128G"} if diag else None
    job_id = register_reference_tile(
        path,
        prefix=prefix,
        diag=diag,
        use_slurm=True,
        slurm_folder=str(slurm_folder),
        slurm_options=slurm_options,
    )
    check_ref_tile_registration(
        path,
        prefix,
        use_slurm=True,
        slurm_folder=str(slurm_folder),
        job_dependency=job_id,
    )


@cli.command()
@click.option("-p", "--path", prompt="Enter data path", help="Data path.")
@click.option("--use-slurm", is_flag=True, help="Whether to use slurm")
def setup_omp(path, use_slurm=True):
    """Estimate bleedthrough matrices and construct gene dictionary for OMP."""
    from iss_preprocess.pipeline import setup_omp
    from pathlib import Path

    slurm_folder = Path.home() / "slurm_logs" / path
    slurm_folder.mkdir(parents=True, exist_ok=True)
    setup_omp(
        path, use_slurm=use_slurm, slurm_folder=slurm_folder, scripts_name="setup_omp"
    )


@cli.command()
@click.option("-p", "--path", prompt="Enter data path", help="Data path.")
@click.option("--use-slurm", is_flag=True, help="Whether to use slurm")
def setup_barcodes(path, use_slurm=True):
    """Estimate bleedthrough matrices for barcode calling."""
    from iss_preprocess.pipeline import setup_barcode_calling
    from pathlib import Path

    slurm_folder = Path.home() / "slurm_logs" / path
    slurm_folder.mkdir(parents=True, exist_ok=True)
    setup_barcode_calling(
        path,
        use_slurm=use_slurm,
        slurm_folder=slurm_folder,
        scripts_name="setup_barcodes",
    )


@cli.command()
@click.option("-p", "--path", prompt="Enter data path", help="Data path.")
def setup_hybridisation(path):
    """Estimate bleedthrough matrices for hybridisation spots."""
    from iss_preprocess.pipeline import setup_hyb_spot_calling

    setup_hyb_spot_calling(path)


@cli.command()
@click.option("-p", "--path", prompt="Enter data path", help="Data path.")
@click.option("-n", "--prefix", help="Path prefix, e.g. 'genes_round'")
@click.option(
    "-r", "--roi", default=1, prompt="Enter ROI number", help="Number of the ROI.."
)
@click.option("-x", "--tilex", default=0, help="Tile X position")
@click.option("-y", "--tiley", default=0, help="Tile Y position.")
@click.option("-s", "--suffix", default="max", help="Projection suffix, e.g. 'max'")
def register_tile(path, prefix, roi, tilex, tiley, suffix="max"):
    """Estimate X-Y shifts across rounds and channels for a single tile."""
    from iss_preprocess.pipeline import estimate_shifts_by_coors

    click.echo(f"Registering ROI {roi}, tile {tilex}, {tiley} from {path}")
    estimate_shifts_by_coors(
        path, tile_coors=(roi, tilex, tiley), prefix=prefix, suffix=suffix
    )


@cli.command()
@click.option("-p", "--path", prompt="Enter data path", help="Data path.")
@click.option("-n", "--prefix", help="Path prefix, e.g. 'genes_round'")
@click.option(
    "-r", "--roi", default=1, prompt="Enter ROI number", help="Number of the ROI.."
)
@click.option("-x", "--tilex", default=0, help="Tile X position")
@click.option("-y", "--tiley", default=0, help="Tile Y position.")
@click.option("-s", "--suffix", default="max", help="Projection suffix, e.g. 'max'")
def register_hyb_tile(path, prefix, roi, tilex, tiley, suffix="max"):
    """Estimate X-Y shifts across rounds and channels for a single tile."""
    from iss_preprocess.pipeline import estimate_shifts_and_angles_by_coors

    click.echo(f"Registering ROI {roi}, tile {tilex}, {tiley} from {path}/{prefix}")
    estimate_shifts_and_angles_by_coors(
        path, tile_coors=(roi, tilex, tiley), prefix=prefix, suffix=suffix
    )


@cli.command()
@click.option(
    "-p", "--path", prompt="Enter data path", help="Data path.", required=True
)
@click.option("-n", "--prefix", help="Path prefix, e.g. 'genes_round'", required=True)
@click.option("-s", "--suffix", default="max", help="Projection suffix, e.g. 'max'")
def estimate_shifts(path, prefix, suffix="max"):
    """Estimate X-Y shifts across rounds and channels for all tiles."""
    from iss_preprocess.pipeline import batch_process_tiles

    additional_args = f",PREFIX={prefix},SUFFIX={suffix}"
    batch_process_tiles(path, script="register_tile", additional_args=additional_args)


@cli.command()
@click.option("-p", "--path", prompt="Enter data path", help="Data path.")
@click.option("-n", "--prefix", default=None, help="Path prefix, e.g. 'genes_round'")
@click.option("-s", "--suffix", default="max", help="Projection suffix, e.g. 'max'")
def estimate_hyb_shifts(path, prefix=None, suffix="max"):
    """Estimate X-Y shifts across channels for a hybridisation round for all tiles."""
    from iss_preprocess.pipeline import batch_process_tiles
    from iss_preprocess.io import load_metadata

    if prefix:
        additional_args = f",PREFIX={prefix},SUFFIX={suffix}"
        batch_process_tiles(
            path, script="register_hyb_tile", additional_args=additional_args
        )
    else:
        metadata = load_metadata(path)
        for hyb_round in metadata["hybridisation"].keys():
            additional_args = f",PREFIX={hyb_round},SUFFIX={suffix}"
            batch_process_tiles(
                path, script="register_hyb_tile", additional_args=additional_args
            )


@cli.command()
@click.option(
    "-p", "--path", prompt="Enter data path", help="Data path.", required=True
)
@click.option("-n", "--prefix", help="Path prefix, e.g. 'genes_round'", required=True)
@click.option("--use-slurm", is_flag=True, default=False, help="Whether to use slurm")
def correct_shifts(path, prefix, use_slurm=False):
    """Correct X-Y shifts using robust regression across tiles."""
    # import with different name to not get confused with the cli function name
    from iss_preprocess.pipeline import correct_shifts as corr_shifts
    from iss_preprocess.pipeline import diagnostics as diag

    if use_slurm:
        from pathlib import Path

        slurm_folder = Path.home() / "slurm_logs" / path
        slurm_folder.mkdir(parents=True, exist_ok=True)
    else:
        slurm_folder = None
    job_id = corr_shifts(
        path,
        prefix,
        use_slurm=use_slurm,
        slurm_folder=slurm_folder,
        scripts_name=f"correct_shifts_{prefix}",
    )
    diag.check_shift_correction(
        path,
        prefix,
        use_slurm=use_slurm,
        slurm_folder=slurm_folder,
        job_dependency=job_id if use_slurm else None,
        scripts_name=f"check_shift_correction_{prefix}",
    )
    diag.check_tile_registration(
        path,
        prefix,
        use_slurm=use_slurm,
        slurm_folder=slurm_folder,
        job_dependency=job_id if use_slurm else None,
        scripts_name=f"check_tile_registration_{prefix}",
    )


@cli.command()
@click.option("-p", "--path", prompt="Enter data path", help="Data path.")
@click.option("-n", "--prefix", default=None, help="Directory prefix to process.")
def correct_hyb_shifts(path, prefix=None):
    """
    Correct X-Y shifts for hybridisation rounds using robust regression
    across tiles.
    """
    from iss_preprocess.pipeline import correct_hyb_shifts

    correct_hyb_shifts(path, prefix)


@cli.command()
@click.option("-p", "--path", prompt="Enter data path", help="Data path.")
@click.option("-n", "--prefix", default=None, help="Directory prefix to process.")
@click.option("--use-slurm", is_flag=True, default=False, help="Whether to use slurm")
def correct_ref_shifts(path, prefix=None, use_slurm=False):
    """
    Correct X-Y shifts for registration to reference using robust regression
    across tiles.
    """
    from iss_preprocess.pipeline import correct_shifts_to_ref
    from iss_preprocess.pipeline.diagnostics import check_reg_to_ref_correction

    if use_slurm:
        from pathlib import Path

        slurm_folder = Path.home() / "slurm_logs" / path
        slurm_folder.mkdir(parents=True, exist_ok=True)
    else:
        slurm_folder = None

    job_id = correct_shifts_to_ref(
        path, prefix, use_slurm=use_slurm, slurm_folder=slurm_folder
    )
    check_reg_to_ref_correction(
        path,
        prefix,
        rois=None,
        roi_dimension_prefix="genes_round_1_1",
        use_slurm=use_slurm,
        slurm_folder=slurm_folder,
        job_dependency=job_id if use_slurm else None,
    )


@cli.command()
@click.option("-p", "--path", prompt="Enter data path", help="Data path.")
@click.option(
    "-n", "--prefix", default="genes_round", help="Path prefix, e.g. 'genes_round'"
)
def spot_sign_image(path, prefix="genes_round"):
    """Compute average spot image."""
    from iss_preprocess.pipeline import compute_spot_sign_image

    compute_spot_sign_image(path, prefix)


@cli.command()
@click.option("-p", "--path", prompt="Enter data path", help="Data path.")
@click.option("-r", "--roi", default=None, help="Number of the ROI..")
@click.option("-x", "--tilex", default=None, help="Tile X position")
@click.option("-y", "--tiley", default=None, help="Tile Y position.")
def check_omp(path, roi, tilex, tiley):
    """Compute average spot image."""
    from iss_preprocess.pipeline import check_omp_thresholds

    if roi is not None and tilex is not None and tiley is not None:
        check_omp_thresholds(path, tile_coors=(roi, tilex, tiley))
    else:
        check_omp_thresholds(path)


@cli.command()
@click.option("-p", "--path", prompt="Enter data path", help="Data path.")
def basecall(path):
    """Start batch jobs to run basecalling for barcodes on all tiles."""
    from iss_preprocess.pipeline import batch_process_tiles

    job_ids = batch_process_tiles(path, "basecall_tile")
    click.echo(f"Basecalling started for {len(job_ids)} tiles.")
    click.echo(f"Last job id: {job_ids[-1]}")

    from iss_preprocess.pipeline.diagnostics import check_barcode_basecall
    from iss_preprocess.io.load import load_ops
    from pathlib import Path

    ops = load_ops(path)
    slurm_folder = Path.home() / "slurm_logs" / path
    slurm_folder.mkdir(parents=True, exist_ok=True)
    for index in range(len(ops["barcode_ref_tiles"])):
        check_barcode_basecall(
            path,
            ref_tile_index=index,
            use_slurm=True,
            job_dependency=job_ids,
            slurm_folder=slurm_folder,
            scripts_name=f"check_basecall_{index}",
        )


@cli.command()
@click.option("-p", "--path", prompt="Enter data path", help="Data path.")
@click.option("--use-slurm", is_flag=True, default=False, help="Whether to use slurm")
@click.option("--ref-tile-index", default=0, help="Reference tile index")
def check_basecall(path, use_slurm=False, ref_tile_index=0):
    """Check if basecalling has completed for all tiles."""
    from iss_preprocess.pipeline.diagnostics import check_barcode_basecall

    if use_slurm:
        from pathlib import Path

        slurm_folder = Path.home() / "slurm_logs" / path
        slurm_folder.mkdir(parents=True, exist_ok=True)
    else:
        slurm_folder = None
    check_barcode_basecall(
        path,
        use_slurm=use_slurm,
        slurm_folder=slurm_folder,
        ref_tile_index=ref_tile_index,
    )


@cli.command()
@click.option("-p", "--path", prompt="Enter data path", help="Data path.")
def extract(path):
    """Start batch jobs to run OMP on all tiles in a dataset."""
    from iss_preprocess.pipeline import batch_process_tiles

    batch_process_tiles(path, "extract_tile")


@cli.command()
@click.option("-p", "--path", prompt="Enter data path", help="Data path.")
@click.option(
    "-n",
    "--prefix",
    default="DAPI_1",
    help="Path prefix to use for segmentation, e.g. 'DAPI_1",
)
@click.option("-r", "--roi", default=1, help="Number of the ROI to segment.")
@click.option(
    "--use-gpu",
    is_flag=True,
    show_default=True,
    default=False,
    help="Whether to use the GPU",
)
def segment(path, prefix, roi=1, use_gpu=False):
    from iss_preprocess.pipeline import segment_roi

    segment_roi(path, roi, prefix, use_gpu=use_gpu)


@cli.command()
@click.option("-p", "--path", prompt="Enter data path", help="Data path.")
@click.option(
    "-n",
    "--prefix",
    default="DAPI_1",
    help="Path prefix to use for segmentation, e.g. 'DAPI_1",
)
@click.option(
    "--use-gpu",
    is_flag=True,
    show_default=True,
    default=False,
    help="Whether to use the GPU",
)
def segment_all(path, prefix, use_gpu=False):
    from iss_preprocess.pipeline import segment_all_rois

    segment_all_rois(path, prefix, use_gpu=use_gpu)


@cli.command()
@click.option("-p", "--path", prompt="Enter data path", help="Data path.")
@click.option(
    "-n",
    "--reg-prefix",
    default="barcode_round",
    help="Directory prefix to registration target.",
)
@click.option(
    "-f",
    "--ref-prefix",
    default="genes_round",
    help="Directory prefix to registration reference.",
)
@click.option("-r", "--roi", default=None, help="ROI number. None for all.")
@click.option("-x", "--tilex", default=None, help="Tile X position. None for all.")
@click.option("-y", "--tiley", default=None, help="Tile Y position. None for all.")
@click.option(
    "-c",
    "--reg-channels",
    default=None,
    help="Channels of the target to register (comma separated string of integer).",
    type=str,
)
@click.option(
    "--ref-channels",
    default=None,
    help="Channels of the reference to register (comma separated string of integer).",
    type=str,
)
@click.option(
    "-m/",
    "--use-masked-correlation/--no-use-masked-correlation",
    default=False,
    help="Whether to use masked correlation.",
)
def register_to_reference(
    path,
    reg_prefix,
    ref_prefix,
    roi,
    tilex,
    tiley,
    reg_channels,
    use_masked_correlation,
    ref_channels
):
    """Register an acquisition to reference tile by tile."""
    if any([x is None for x in [roi, tilex, tiley]]):
        print("Batch processing all tiles", flush=True)
        from iss_preprocess.pipeline import batch_process_tiles
        from iss_preprocess.io import get_roi_dimensions

<<<<<<< HEAD
        additional_args = (
            f",REG_PREFIX={reg_prefix},REF_PREFIX={ref_prefix},"
            + f"REG_CHANNELS={reg_channels},REF_CHANNELS={ref_channels},"
            + f"USE_MASK={'true' if use_masked_correlation else 'false'}"
        )
=======
        roi_dims = get_roi_dimensions(path)
        additional_args = f",REG_PREFIX={reg_prefix},REF_PREFIX={ref_prefix},"
        additional_args += f"REG_CHANNELS={reg_channels},REF_CHANNELS={ref_channels}"
>>>>>>> 69abfc83
        batch_process_tiles(
            path,
            "register_tile_to_ref",
            additional_args=additional_args,
            roi_dims=roi_dims,
        )
    else:
        print(f"Registering ROI {roi}, Tile ({tilex}, {tiley})", flush=True)
        from iss_preprocess.pipeline import register

        if reg_channels == "None":
            reg_channels = None
        if reg_channels is not None:
            reg_channels = [int(x) for x in reg_channels.split(",")]
        if ref_channels is not None:
            ref_channels = [int(x) for x in ref_channels.split(",")]
        from iss_preprocess.io.load import load_ops

        ops = load_ops(path)
        ops_name = f"{reg_prefix.split('_')[0].lower()}_binarise_quantile"
        if ops_name in ops:
            binarise_quantile = ops[ops_name]
        else:
            binarise_quantile = 0.7
        from iss_preprocess.io.load import load_ops

        ops = load_ops(path)
        ops_name = f"{reg_prefix.split('_')[0].lower()}_binarise_quantile"
        if ops_name in ops:
            binarise_quantile = ops[ops_name]
        else:
            binarise_quantile = 0.7
        register.register_tile_to_ref(
            data_path=path,
            tile_coors=(roi, tilex, tiley),
            reg_prefix=reg_prefix,
            ref_prefix=ref_prefix,
            reg_channels=reg_channels,
            ref_channels=ref_channels,
            binarise_quantile=binarise_quantile,
            use_masked_correlation=use_masked_correlation,
        )


@cli.command()
@click.option("-p", "--path", prompt="Enter data path", help="Data path.")
@click.option(
    "-s",
    "--spots-prefix",
    default="barcode_round",
    help="File name prefix for spot files.",
)
@click.option(
    "-g",
    "--reg-prefix",
    default="barcode_round_1_1",
    help="Directory prefix to registration target.",
)
@click.option(
    "-r",
    "--ref-prefix",
    default="genes_round_1_1",
    help="Directory prefix to registration reference.",
)
@click.option(
    "-l",
    "--reload",
    default=True,
    help="Whether to reload register_adjacent_tiles shifts.",
)
def align_spots(
    path,
    spots_prefix="barcode_round",
    reg_prefix="barcode_round_1_1",
    ref_prefix="genes_round_1_1",
    reload=True,
):
    from iss_preprocess.pipeline import (
        merge_and_align_spots_all_rois,
        register_within_acquisition,
    )

    register_within_acquisition(path, prefix=reg_prefix, reload=reload, save_plot=True)
    if reg_prefix != ref_prefix:
        register_within_acquisition(
            path, prefix=ref_prefix, reload=reload, save_plot=True
        )
    merge_and_align_spots_all_rois(
        path, spots_prefix=spots_prefix, reg_prefix=reg_prefix, ref_prefix=ref_prefix
    )


@cli.command()
@click.option("-p", "--path", prompt="Enter data path", help="Data path.")
@click.option(
    "-s",
    "--spots-prefix",
    default="barcode_round",
    help="File name prefix for spot files.",
)
@click.option(
    "-g",
    "--reg_prefix",
    default="barcode_round_1_1",
    help="Directory prefix to registration.",
)
@click.option("-r", "--roi", default=1, help="Number of the ROI to segment.")
@click.option(
    "-f",
    "--ref_prefix",
    default="genes_round_1_1",
    help="Directory prefix to use as a reference for registration.",
)
def align_spots_roi(
    path,
    spots_prefix="barcode_round",
    reg_prefix="barcode_round_1_1",
    roi=1,
    ref_prefix="genes_round_1_1",
):
    from iss_preprocess.pipeline import (
        merge_and_align_spots,
        stitch_and_register,
    )

    click.echo(f"Registering ROI {roi} to {ref_prefix} using {reg_prefix}")
    if ref_prefix != reg_prefix:
        stitch_and_register(
            path,
            reference_prefix=ref_prefix,
            target_prefix=reg_prefix,
            roi=roi,
            downsample=5,
            ref_ch=0,
            target_ch=0,
            estimate_scale=False,
        )

    merge_and_align_spots(
        path, spots_prefix=spots_prefix, reg_prefix=reg_prefix, roi=roi
    )


@cli.command()
@click.option("-p", "--path", prompt="Enter data path", help="Data path.")
def hyb_spots(path):
    """Detect hybridisation in all ROIs / hybridisation rounds"""
    from iss_preprocess.pipeline import extract_hyb_spots_all

    extract_hyb_spots_all(path)


@cli.command()
@click.option("-p", "--path", prompt="Enter data path", help="Data path.")
@click.option("-r", "--roi", default=1, help="Number of the ROI to segment.")
@click.option("-n", "--prefix", help="Path prefix for spot detection")
def hyb_spots_roi(path, prefix, roi=1):
    """Detect hybridisation spots in a single ROI / hybridisation round"""
    from iss_preprocess.pipeline import extract_hyb_spots_roi

    extract_hyb_spots_roi(path, prefix, roi)


@cli.command()
@click.option("-p", "--path", prompt="Enter data path", help="Data path.")
# TODO: expose prefix_to_do
def create_grand_averages(path):
    """Create grand average for illumination correction"""
    from iss_preprocess import pipeline

    pipeline.create_grand_averages(path, prefix_todo=("genes_round", "barcode_round"))


@cli.command()
@click.option("-p", "--path", prompt="Enter data path", help="Data path.")
@click.option(
    "--n-batch",
    help="Number of average batches to compute before taking their median.",
    default=1,
)
def create_all_single_averages(path, n_batch):
    """Average all tiffs in all acquisition folders"""
    from iss_preprocess import pipeline

    pipeline.create_all_single_averages(path, n_batch=n_batch)


@cli.command()
@click.option("-p", "--path", prompt="Enter data path", help="Data path.")
@click.option("-b", "--subtract-black/--no-subtract-black", help="Subtract black level")
@click.option(
    "-s", "--subfolder", help="Subfolder containing tifs to average", default=""
)
@click.option(
    "--prefix_filter",
    help="Filter to average only subset of tifs of the folder",
    type=str,
    default=None,
)
@click.option(
    "--suffix",
    help="Filter to average only subset of tifs of the folder",
    type=str,
    default=None,
)
@click.option(
    "--combine-stats/--no-combine-stats",
    help="Combine pre-existing statistics into one instead of computing from images",
    default=False,
)
@click.option(
    "--n-batch",
    help="Number of average batches to compute before taking their median.",
    default=1,
)
def create_single_average(
    path, subtract_black, subfolder, prefix_filter, suffix, combine_stats, n_batch
):
    """Average all tiffs in an acquisition folder"""
    from iss_preprocess import pipeline

    pipeline.create_single_average(
        path,
        subfolder=subfolder,
        subtract_black=subtract_black,
        prefix_filter=prefix_filter,
        suffix=suffix,
        combine_tilestats=combine_stats,
        n_batch=n_batch,
    )


@cli.command()
@click.option("-p", "--path", prompt="Enter data path", help="Data path.")
@click.option("-r", "--roi", help="Roi id", type=int)
@click.option("-s", "--slice_id", help="ID for ordering ROIs", type=int)
@click.option(
    "-n",
    "--prefix",
    help="Path prefix, e.g. 'genes_round_1_1'",
    default="genes_round_1_1",
    show_default=True,
)
@click.option("--sigma", help="Sigma for gaussian blur")
@click.option(
    "--ref_prefix",
    help="Path prefix for reference, e.g. 'genes_round'",
    default="genes_round",
    show_default=True,
)
def overview_for_ara_registration(
    path,
    roi,
    slice_id,
    prefix,
    sigma=10.0,
    ref_prefix="genes_round",
    non_similar_overview=False,
):
    """Generate the overview of one ROI used for registration

    Args:
        data_path (str): Relative path to data
        roi (int): ROI ID
        slice_id (int): Ordered slice id. Must increase across all chambers
        sigma_blur (float, optional): Sigma for gaussian blur. Defaults to 10.
    """
    from iss_preprocess.pipeline.ara_registration import overview_single_roi

    print("Calling")
    overview_single_roi(
        data_path=path,
        roi=roi,
        slice_id=slice_id,
        sigma_blur=sigma,
        prefix=prefix,
        ref_prefix=ref_prefix,
        non_similar_overview=non_similar_overview,
    )


@cli.command()
@click.option("-p", "--path", prompt="Enter data path", help="Data path.")
def setup_flexilims(path):
    """Setup the flexilims database"""
    from iss_preprocess.pipeline import setup_flexilims

    setup_flexilims(path)


@cli.command()
@click.option("-p", "--path", prompt="Enter data path", help="Data path.")
def setup_channel_correction(path):
    """Setup channel correction for barcode, genes and hybridisation rounds"""
    from iss_preprocess.pipeline import setup_channel_correction

    setup_channel_correction(path)
    click.echo("Channel correction setup complete.")


@cli.command()
@click.option("-p", "--path", prompt="Enter data path", help="Data path.")
@click.option("--genes", is_flag=True, help="Whether to call spots for genes.")
@click.option("--barcodes", is_flag=True, help="Whether to call spots for barcodes.")
@click.option(
    "--hybridisation", is_flag=True, help="Whether to call spots for hybridisation."
)
def call_spots(path, genes, barcodes, hybridisation):
    """Call spots for genes, barcodes and hybridisation rounds"""
    from iss_preprocess.pipeline import call_spots

    call_spots(path, genes, barcodes, hybridisation)


@cli.command()
@click.option(
    "--path", "-p", prompt="Enter data path", help="Data path.", required=True
)
@click.option("-n", "--prefix", help="Path prefix, e.g. 'genes_round'", required=True)
@click.option(
    "--plot-grid/--no-plot-gird",
    "-g",
    help="Whether to plot grid",
    default=True,
    show_default=True,
)
@click.option(
    "--downsample_factor",
    "-d",
    help="Amount to downsample output",
    type=int,
    default=25,
)
@click.option(
    "--save-raw/--no-save-raw",
    "-r",
    help="Whether to save full size tif",
    default=False,
)
@click.option(
    "--separate-channels/--no-separate-channels",
    "-s",
    help="Whether to save a figure per channel",
    default=False,
)
def plot_overview(
    path, prefix, plot_grid, downsample_factor, save_raw, separate_channels
):
    """Plot individual channel overview images."""
    from iss_preprocess.vis import plot_overview_images

    plot_overview_images(
        data_path=path,
        prefix=prefix,
        plot_grid=plot_grid,
        downsample_factor=downsample_factor,
        save_raw=save_raw,
        group_channels=not separate_channels,
    )<|MERGE_RESOLUTION|>--- conflicted
+++ resolved
@@ -586,17 +586,12 @@
         from iss_preprocess.pipeline import batch_process_tiles
         from iss_preprocess.io import get_roi_dimensions
 
-<<<<<<< HEAD
+        roi_dims = get_roi_dimensions(path)
         additional_args = (
             f",REG_PREFIX={reg_prefix},REF_PREFIX={ref_prefix},"
-            + f"REG_CHANNELS={reg_channels},REF_CHANNELS={ref_channels},"
+            f"REG_CHANNELS={reg_channels},REF_CHANNELS={ref_channels},"
             + f"USE_MASK={'true' if use_masked_correlation else 'false'}"
         )
-=======
-        roi_dims = get_roi_dimensions(path)
-        additional_args = f",REG_PREFIX={reg_prefix},REF_PREFIX={ref_prefix},"
-        additional_args += f"REG_CHANNELS={reg_channels},REF_CHANNELS={ref_channels}"
->>>>>>> 69abfc83
         batch_process_tiles(
             path,
             "register_tile_to_ref",
