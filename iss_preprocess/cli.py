import click


@click.group()
def cli():
    pass


@cli.command()
@click.option("-p", "--path", prompt="Enter data path", help="Data path.")
@click.option(
    "-r", "--roi", default=1, prompt="Enter ROI number", help="Number of the ROI.."
)
@click.option("-x", default=0, help="Tile X position")
@click.option("-y", default=0, help="Tile Y position.")
@click.option(
    "--save",
    is_flag=True,
    show_default=True,
    default=False,
    help="Whether to save registered tile images.",
)
def extract_tile(path, roi=1, x=0, y=0, save=False):
    """Run OMP and a single tile and detect gene spots."""
    from iss_preprocess.pipeline import detect_genes_on_tile

    click.echo(f"Processing ROI {roi}, tile {x}, {y} from {path}")
    detect_genes_on_tile(path, (roi, x, y), save_stack=save)


@cli.command()
@click.option("-p", "--path", prompt="Enter data path", help="Data path.")
@click.option(
    "-r", "--roi", default=1, prompt="Enter ROI number", help="Number of the ROI.."
)
@click.option("-x", default=0, help="Tile X position")
@click.option("-y", default=0, help="Tile Y position.")
def basecall_tile(path, roi=1, x=0, y=0):
    """Run basecalling for barcodes on a single tile."""
    from iss_preprocess.pipeline import basecall_tile

    click.echo(f"Processing ROI {roi}, tile {x}, {y} from {path}")
    basecall_tile(path, (roi, x, y))


@cli.command()
@click.option("-p", "--path", prompt="Enter data path", help="Data path.")
@click.option(
    "-n", "--prefix", prompt="Enter path prefix", help="Path prefile, e.g. round_01_1"
)
@click.option(
    "-r", "--roi", default=1, prompt="Enter ROI number", help="Number of the ROI.."
)
@click.option("-x", default=0, help="Tile X position")
@click.option("-y", default=0, help="Tile Y position.")
@click.option(
    "--overwrite",
    is_flag=True,
    show_default=True,
    default=False,
    help="Whether to overwrite tiles if already projected.",
)
def project_tile(path, prefix, roi=1, x=0, y=0, overwrite=False):
    """Calculate Z-projection on a single tile."""
    from iss_preprocess.pipeline import project_tile_by_coors

    click.echo(f"Projecting ROI {roi}, {prefix}, tile {x}, {y} from {path}")
    project_tile_by_coors((roi, x, y), path, prefix, overwrite=overwrite)


@cli.command()
@click.option("-p", "--path", prompt="Enter data path", help="Data path.")
@click.option(
    "-n", "--prefix", prompt="Enter path prefix", help="Path prefile, e.g. round_01_1"
)
@click.option(
    "-r", "--roi", default=1, prompt="Enter ROI number", help="Number of the ROI.."
)
@click.option("-x", default=0, help="Tile X position")
@click.option("-m", "--max-col", default=0, help="Maximum column index.")
@click.option(
    "--overwrite",
    is_flag=True,
    show_default=True,
    default=False,
    help="Whether to overwrite tiles if already projected.",
)
def project_row(path, prefix, roi=1, x=0, max_col=0, overwrite=False):
    """Calculate Z-projection for a single row of tiles"""
    from iss_preprocess.pipeline import project_tile_row

    click.echo(f"Projecting ROI {roi}, {prefix}, row {x}, from {path}")
    project_tile_row(path, prefix, roi, x, max_col, overwrite=overwrite)


@cli.command()
@click.option("-p", "--path", prompt="Enter data path", help="Data path.")
@click.option(
    "-n", "--prefix", prompt="Enter path prefix", help="Path prefile, e.g. round_01_1"
)
@click.option(
    "--overwrite",
    is_flag=True,
    show_default=True,
    default=False,
    help="Whether to overwrite tiles if already projected.",
)
def project_round(path, prefix, overwrite=False):
    """Calculate Z-projection for all tiles in a single sequencing round."""
    from iss_preprocess.pipeline import project_round

    click.echo(f"Projecting ROI {prefix} from {path}")
    project_round(path, prefix, overwrite=overwrite)


@cli.command()
@click.option("-p", "--path", prompt="Enter data path", help="Data path.")
@click.option("-n", "--prefix", help="Acq prefix, e.g. `genes_round_1_1`, None for all")
def check_projection(path, prefix):
    """Check if projection has completed for all tile."""
    import iss_preprocess.pipeline as pipeline

    pipeline.check_projection(path, prefix)


@cli.command()
@click.option("-p", "--path", prompt="Enter data path", help="Data path.")
@click.option("-n", "--prefix", help="Path prefix, e.g. 'genes_round'")
@click.option(
    "--diag/--no-diag",
    show_default=True,
    default=False,
    help="Save diagnostic cross correlogram plots",
)
def register_ref_tile(path, prefix, diag):
    """Run registration across channels and rounds for the reference tile."""
    from pathlib import Path
    from iss_preprocess.pipeline import register_reference_tile
    from iss_preprocess.pipeline.diagnostics import check_ref_tile_registration

    slurm_folder = f"{Path.home()}/slurm_logs"
    slurm_options = {"mem": "128G"} if diag else None
    job_id = register_reference_tile(
        path,
        prefix=prefix,
        diag=diag,
        use_slurm=True,
        slurm_folder=str(slurm_folder),
        slurm_options=slurm_options,
    )
    check_ref_tile_registration(
        path,
        prefix,
        use_slurm=True,
        slurm_folder=str(slurm_folder),
        job_dependency=job_id,
    )


@cli.command()
@click.option("-p", "--path", prompt="Enter data path", help="Data path.")
@click.option("--use-slurm", is_flag=True, help="Whether to use slurm")
def setup_omp(path, use_slurm=True):
    """Estimate bleedthrough matrices and construct gene dictionary for OMP."""
    from iss_preprocess.pipeline import setup_omp
    from pathlib import Path

    slurm_folder = Path.home() / "slurm_logs"
    setup_omp(
        path, use_slurm=use_slurm, slurm_folder=slurm_folder, scripts_name="setup_omp"
    )


@cli.command()
@click.option("-p", "--path", prompt="Enter data path", help="Data path.")
def setup_barcodes(path):
    """Estimate bleedthrough matrices for barcode calling."""
    from iss_preprocess.pipeline import setup_barcode_calling

    setup_barcode_calling(path)


@cli.command()
@click.option("-p", "--path", prompt="Enter data path", help="Data path.")
def setup_hybridisation(path):
    """Estimate bleedthrough matrices for hybridisation spots."""
    from iss_preprocess.pipeline import setup_hyb_spot_calling

    setup_hyb_spot_calling(path)


@cli.command()
@click.option("-p", "--path", prompt="Enter data path", help="Data path.")
@click.option("-n", "--prefix", help="Path prefix, e.g. 'genes_round'")
@click.option(
    "-r", "--roi", default=1, prompt="Enter ROI number", help="Number of the ROI.."
)
@click.option("-x", "--tilex", default=0, help="Tile X position")
@click.option("-y", "--tiley", default=0, help="Tile Y position.")
@click.option("-s", "--suffix", default="max", help="Projection suffix, e.g. 'max'")
def register_tile(path, prefix, roi, tilex, tiley, suffix="max"):
    """Estimate X-Y shifts across rounds and channels for a single tile."""
    from iss_preprocess.pipeline import estimate_shifts_by_coors

    click.echo(f"Registering ROI {roi}, tile {tilex}, {tiley} from {path}")
    estimate_shifts_by_coors(
        path, tile_coors=(roi, tilex, tiley), prefix=prefix, suffix=suffix
    )


@cli.command()
@click.option("-p", "--path", prompt="Enter data path", help="Data path.")
@click.option("-n", "--prefix", help="Path prefix, e.g. 'genes_round'")
@click.option(
    "-r", "--roi", default=1, prompt="Enter ROI number", help="Number of the ROI.."
)
@click.option("-x", "--tilex", default=0, help="Tile X position")
@click.option("-y", "--tiley", default=0, help="Tile Y position.")
@click.option("-s", "--suffix", default="max", help="Projection suffix, e.g. 'max'")
def register_hyb_tile(path, prefix, roi, tilex, tiley, suffix="max"):
    """Estimate X-Y shifts across rounds and channels for a single tile."""
    from iss_preprocess.pipeline import estimate_shifts_and_angles_by_coors

    click.echo(f"Registering ROI {roi}, tile {tilex}, {tiley} from {path}/{prefix}")
    estimate_shifts_and_angles_by_coors(
        path, tile_coors=(roi, tilex, tiley), prefix=prefix, suffix=suffix
    )


@cli.command()
@click.option(
    "-p", "--path", prompt="Enter data path", help="Data path.", required=True
)
@click.option("-n", "--prefix", help="Path prefix, e.g. 'genes_round'", required=True)
@click.option("-s", "--suffix", default="max", help="Projection suffix, e.g. 'max'")
def estimate_shifts(path, prefix, suffix="max"):
    """Estimate X-Y shifts across rounds and channels for all tiles."""
    from iss_preprocess.pipeline import batch_process_tiles

    additional_args = f",PREFIX={prefix},SUFFIX={suffix}"
    batch_process_tiles(path, script="register_tile", additional_args=additional_args)


@cli.command()
@click.option("-p", "--path", prompt="Enter data path", help="Data path.")
@click.option("-n", "--prefix", default=None, help="Path prefix, e.g. 'genes_round'")
@click.option("-s", "--suffix", default="max", help="Projection suffix, e.g. 'max'")
def estimate_hyb_shifts(path, prefix=None, suffix="max"):
    """Estimate X-Y shifts across channels for a hybridisation round for all tiles."""
    from iss_preprocess.pipeline import batch_process_tiles
    from iss_preprocess.io import load_metadata

    if prefix:
        additional_args = f",PREFIX={prefix},SUFFIX={suffix}"
        batch_process_tiles(
            path, script="register_hyb_tile", additional_args=additional_args
        )
    else:
        metadata = load_metadata(path)
        for hyb_round in metadata["hybridisation"].keys():
            additional_args = f",PREFIX={hyb_round},SUFFIX={suffix}"
            batch_process_tiles(
                path, script="register_hyb_tile", additional_args=additional_args
            )


@cli.command()
@click.option(
    "-p", "--path", prompt="Enter data path", help="Data path.", required=True
)
@click.option("-n", "--prefix", help="Path prefix, e.g. 'genes_round'", required=True)
@click.option("--use-slurm", is_flag=True, default=False, help="Whether to use slurm")
def correct_shifts(path, prefix, use_slurm=False):
    """Correct X-Y shifts using robust regression across tiles."""
    # import with different name to not get confused with the cli function name
    from iss_preprocess.pipeline import correct_shifts as corr_shifts
    from iss_preprocess.pipeline import diagnostics as diag

    if use_slurm:
        from pathlib import Path

        slurm_folder = Path.home() / "slurm_logs"
    else:
        slurm_folder = None
    job_id = corr_shifts(
        path,
        prefix,
        use_slurm=use_slurm,
        slurm_folder=slurm_folder,
        scripts_name=f"correct_shifts_{prefix}",
    )
    diag.check_shift_correction(
        path,
        prefix,
        use_slurm=use_slurm,
        slurm_folder=slurm_folder,
        job_dependency=job_id if use_slurm else None,
        scripts_name=f"check_shift_correction_{prefix}",
    )
    diag.check_tile_registration(
        path,
        prefix,
        use_slurm=use_slurm,
        slurm_folder=slurm_folder,
        job_dependency=job_id if use_slurm else None,
        scripts_name=f"check_tile_registration_{prefix}",
    )


@cli.command()
@click.option("-p", "--path", prompt="Enter data path", help="Data path.")
@click.option("-n", "--prefix", default=None, help="Directory prefix to process.")
def correct_hyb_shifts(path, prefix=None):
    """
    Correct X-Y shifts for hybridisation rounds using robust regression
    across tiles.
    """
    from iss_preprocess.pipeline import correct_hyb_shifts

    correct_hyb_shifts(path, prefix)


@cli.command()
@click.option("-p", "--path", prompt="Enter data path", help="Data path.")
@click.option("-n", "--prefix", default=None, help="Directory prefix to process.")
@click.option("--use-slurm", is_flag=True, default=False, help="Whether to use slurm")
def correct_ref_shifts(path, prefix=None, use_slurm=False):
    """
    Correct X-Y shifts for registration to reference using robust regression
    across tiles.
    """
    from iss_preprocess.pipeline import correct_shifts_to_ref
    from iss_preprocess.pipeline.diagnostics import check_reg_to_ref_correction

    if use_slurm:
        from pathlib import Path

        slurm_folder = Path.home() / "slurm_logs"
    else:
        slurm_folder = None

    job_id = correct_shifts_to_ref(
        path, prefix, use_slurm=use_slurm, slurm_folder=slurm_folder
    )
    check_reg_to_ref_correction(
        path,
        prefix,
        rois=None,
        roi_dimension_prefix="genes_round_1_1",
        use_slurm=use_slurm,
        slurm_folder=slurm_folder,
        job_dependency=job_id if use_slurm else None,
    )


@cli.command()
@click.option("-p", "--path", prompt="Enter data path", help="Data path.")
@click.option(
    "-n", "--prefix", default="genes_round", help="Path prefix, e.g. 'genes_round'"
)
def spot_sign_image(path, prefix="genes_round"):
    """Compute average spot image."""
    from iss_preprocess.pipeline import compute_spot_sign_image

    compute_spot_sign_image(path, prefix)


@cli.command()
@click.option("-p", "--path", prompt="Enter data path", help="Data path.")
@click.option("-r", "--roi", default=None, help="Number of the ROI..")
@click.option("-x", "--tilex", default=None, help="Tile X position")
@click.option("-y", "--tiley", default=None, help="Tile Y position.")
def check_omp(path, roi, tilex, tiley):
    """Compute average spot image."""
    from iss_preprocess.pipeline import check_omp_thresholds

    if roi is not None and tilex is not None and tiley is not None:
        check_omp_thresholds(path, tile_coors=(roi, tilex, tiley))
    else:
        check_omp_thresholds(path)


@cli.command()
@click.option("-p", "--path", prompt="Enter data path", help="Data path.")
def basecall(path):
    """Start batch jobs to run basecalling for barcodes on all tiles."""
    from iss_preprocess.pipeline import batch_process_tiles

    job_ids = batch_process_tiles(path, "basecall_tile")
    click.echo(f"Basecalling started for {len(job_ids)} tiles.")
    click.echo(f"Last job id: {job_ids[-1]}")

    from iss_preprocess.pipeline.diagnostics import check_barcode_basecall
    from iss_preprocess.io.load import load_ops
    from pathlib import Path

    ops = load_ops(path)
    slurm_folder = Path.home() / "slurm_logs" / "barcode_round"
    slurm_folder.mkdir(parents=True, exist_ok=True)
    for index in range(len(ops["barcode_ref_tiles"])):
        check_barcode_basecall(
            path,
            ref_tile_index=index,
            use_slurm=True,
            job_dependency=job_ids,
            slurm_folder=slurm_folder,
            scripts_name=f"check_basecall_{index}",
        )


@cli.command()
@click.option("-p", "--path", prompt="Enter data path", help="Data path.")
@click.option("--use-slurm", is_flag=True, default=False, help="Whether to use slurm")
@click.option("--ref-tile-index", default=0, help="Reference tile index")
def check_basecall(path, use_slurm=False, ref_tile_index=0):
    """Check if basecalling has completed for all tiles."""
    from iss_preprocess.pipeline.diagnostics import check_barcode_basecall

    if use_slurm:
        from pathlib import Path

        slurm_folder = Path.home() / "slurm_logs"
    else:
        slurm_folder = None
    check_barcode_basecall(
        path,
        use_slurm=use_slurm,
        slurm_folder=slurm_folder,
        ref_tile_index=ref_tile_index,
    )


@cli.command()
@click.option("-p", "--path", prompt="Enter data path", help="Data path.")
def extract(path):
    """Start batch jobs to run OMP on all tiles in a dataset."""
    from iss_preprocess.pipeline import batch_process_tiles

    batch_process_tiles(path, "extract_tile")


@cli.command()
@click.option("-p", "--path", prompt="Enter data path", help="Data path.")
@click.option(
    "-n",
    "--prefix",
    default="DAPI_1",
    help="Path prefix to use for segmentation, e.g. 'DAPI_1",
)
@click.option("-r", "--roi", default=1, help="Number of the ROI to segment.")
@click.option(
    "--use-gpu",
    is_flag=True,
    show_default=True,
    default=False,
    help="Whether to use the GPU",
)
def segment(path, prefix, roi=1, use_gpu=False):
    from iss_preprocess.pipeline import segment_roi

    segment_roi(path, roi, prefix, use_gpu=use_gpu)


@cli.command()
@click.option("-p", "--path", prompt="Enter data path", help="Data path.")
@click.option(
    "-n",
    "--prefix",
    default="DAPI_1",
    help="Path prefix to use for segmentation, e.g. 'DAPI_1",
)
@click.option(
    "--use-gpu",
    is_flag=True,
    show_default=True,
    default=False,
    help="Whether to use the GPU",
)
def segment_all(path, prefix, use_gpu=False):
    from iss_preprocess.pipeline import segment_all_rois

    segment_all_rois(path, prefix, use_gpu=use_gpu)


@cli.command()
@click.option("-p", "--path", prompt="Enter data path", help="Data path.")
@click.option(
    "-n",
    "--reg-prefix",
    default="barcode_round",
    help="Directory prefix to registration target.",
)
@click.option(
    "-f",
    "--ref-prefix",
    default="genes_round",
    help="Directory prefix to registration reference.",
)
@click.option("-r", "--roi", default=None, help="ROI number. None for all.")
@click.option("-x", "--tilex", default=None, help="Tile X position. None for all.")
@click.option("-y", "--tiley", default=None, help="Tile Y position. None for all.")
@click.option(
    "-c",
    "--reg-channels",
    default=None,
    help="Channels of the target to register (comma separated string of integer).",
    type=str,
)
@click.option(
    "--ref-channels",
    default=None,
    help="Channels of the reference to register (comma separated string of integer).",
    type=str,
)
@click.option(
    "-m/",
    "--use-masked-correlation/--no-use-masked-correlation",
    default=False,
    help="Whether to use masked correlation.",
)
def register_to_reference(
<<<<<<< HEAD
    path,
    reg_prefix,
    ref_prefix,
    roi,
    tilex,
    tiley,
    reg_channels,
    use_masked_correlation,
=======
    path, reg_prefix, ref_prefix, roi, tilex, tiley, reg_channels, ref_channels
>>>>>>> 72495333
):
    """Register an acquisition to reference tile by tile."""

    if any([x is None for x in [roi, tilex, tiley]]):
        print("Batch processing all tiles", flush=True)
        from iss_preprocess.pipeline import batch_process_tiles

<<<<<<< HEAD
        additional_args = (
            f",REG_PREFIX={reg_prefix},REF_PREFIX={ref_prefix},"
            + f"REG_CHANNELS={reg_channels},"
            + f"USE_MASK={'true' if use_masked_correlation else 'false'}"
        )
=======
        additional_args = f",REG_PREFIX={reg_prefix},REF_PREFIX={ref_prefix},REG_CHANNELS={reg_channels},REF_CHANNELS={ref_channels}"
>>>>>>> 72495333
        batch_process_tiles(
            path, "register_tile_to_ref", additional_args=additional_args
        )
    else:
        print(f"Registering ROI {roi}, Tile ({tilex}, {tiley})", flush=True)
        from iss_preprocess.pipeline import register

        if reg_channels is not None:
<<<<<<< HEAD
            if reg_channels.lower() == "none":
                reg_channels = None
            else:
                reg_channels = [int(x) for x in reg_channels.split(",")]
        from iss_preprocess.io.load import load_ops

        ops = load_ops(path)
        ops_name = f"{reg_prefix.split('_')[0].lower()}_binarise_quantile"
        if ops_name in ops:
            binarise_quantile = ops[ops_name]
        else:
            binarise_quantile = 0.7
=======
            reg_channels = [int(x) for x in reg_channels.split(",")]
        if ref_channels is not None:
            ref_channels = [int(x) for x in ref_channels.split(",")]
>>>>>>> 72495333
        from iss_preprocess.io.load import load_ops

        ops = load_ops(path)
        ops_name = f"{reg_prefix.split('_')[0].lower()}_binarise_quantile"
        if ops_name in ops:
            binarise_quantile = ops[ops_name]
        else:
            binarise_quantile = 0.7
        register.register_tile_to_ref(
            data_path=path,
            tile_coors=(roi, tilex, tiley),
            reg_prefix=reg_prefix,
            ref_prefix=ref_prefix,
            reg_channels=reg_channels,
            ref_channels=ref_channels,
            binarise_quantile=binarise_quantile,
            use_masked_correlation=use_masked_correlation,
        )


@cli.command()
@click.option("-p", "--path", prompt="Enter data path", help="Data path.")
@click.option(
    "-s",
    "--spots-prefix",
    default="barcode_round",
    help="File name prefix for spot files.",
)
@click.option(
    "-g",
    "--reg-prefix",
    default="barcode_round_1_1",
    help="Directory prefix to registration target.",
)
@click.option(
    "-r",
    "--ref-prefix",
    default="genes_round_1_1",
    help="Directory prefix to registration reference.",
)
@click.option(
    "-l",
    "--reload",
    default=True,
    help="Whether to reload register_adjacent_tiles shifts.",
)
def align_spots(
    path,
    spots_prefix="barcode_round",
    reg_prefix="barcode_round_1_1",
    ref_prefix="genes_round_1_1",
    reload=True,
):
    from iss_preprocess.pipeline import (
        merge_and_align_spots_all_rois,
        register_within_acquisition,
    )

    register_within_acquisition(path, prefix=reg_prefix, reload=reload, save_plot=True)
    if reg_prefix != ref_prefix:
        register_within_acquisition(
            path, prefix=ref_prefix, reload=reload, save_plot=True
        )
    merge_and_align_spots_all_rois(
        path, spots_prefix=spots_prefix, reg_prefix=reg_prefix, ref_prefix=ref_prefix
    )


@cli.command()
@click.option("-p", "--path", prompt="Enter data path", help="Data path.")
@click.option(
    "-s",
    "--spots-prefix",
    default="barcode_round",
    help="File name prefix for spot files.",
)
@click.option(
    "-g",
    "--reg_prefix",
    default="barcode_round_1_1",
    help="Directory prefix to registration.",
)
@click.option("-r", "--roi", default=1, help="Number of the ROI to segment.")
@click.option(
    "-f",
    "--ref_prefix",
    default="genes_round_1_1",
    help="Directory prefix to use as a reference for registration.",
)
def align_spots_roi(
    path,
    spots_prefix="barcode_round",
    reg_prefix="barcode_round_1_1",
    roi=1,
    ref_prefix="genes_round_1_1",
):
    from iss_preprocess.pipeline import (
        merge_and_align_spots,
        stitch_and_register,
    )

    click.echo(f"Registering ROI {roi} to {ref_prefix} using {reg_prefix}")
    if ref_prefix != reg_prefix:
        stitch_and_register(
            path,
            reference_prefix=ref_prefix,
            target_prefix=reg_prefix,
            roi=roi,
            downsample=5,
            ref_ch=0,
            target_ch=0,
            estimate_scale=False,
        )

    merge_and_align_spots(
        path, spots_prefix=spots_prefix, reg_prefix=reg_prefix, roi=roi
    )


@cli.command()
@click.option("-p", "--path", prompt="Enter data path", help="Data path.")
def hyb_spots(path):
    """Detect hybridisation in all ROIs / hybridisation rounds"""
    from iss_preprocess.pipeline import extract_hyb_spots_all

    extract_hyb_spots_all(path)


@cli.command()
@click.option("-p", "--path", prompt="Enter data path", help="Data path.")
@click.option("-r", "--roi", default=1, help="Number of the ROI to segment.")
@click.option("-n", "--prefix", help="Path prefix for spot detection")
def hyb_spots_roi(path, prefix, roi=1):
    """Detect hybridisation spots in a single ROI / hybridisation round"""
    from iss_preprocess.pipeline import extract_hyb_spots_roi

    extract_hyb_spots_roi(path, prefix, roi)


@cli.command()
@click.option("-p", "--path", prompt="Enter data path", help="Data path.")
# TODO: expose prefix_to_do
def create_grand_averages(path):
    """Create grand average for illumination correction"""
    from iss_preprocess import pipeline

    pipeline.create_grand_averages(path, prefix_todo=("genes_round", "barcode_round"))


@cli.command()
@click.option("-p", "--path", prompt="Enter data path", help="Data path.")
@click.option(
    "--n-batch",
    help="Number of average batches to compute before taking their median.",
    default=1,
)
def create_all_single_averages(path, n_batch):
    """Average all tiffs in all acquisition folders"""
    from iss_preprocess import pipeline

    pipeline.create_all_single_averages(path, n_batch=n_batch)


@cli.command()
@click.option("-p", "--path", prompt="Enter data path", help="Data path.")
@click.option("-b", "--subtract-black/--no-subtract-black", help="Subtract black level")
@click.option(
    "-s", "--subfolder", help="Subfolder containing tifs to average", default=""
)
@click.option(
    "--prefix_filter",
    help="Filter to average only subset of tifs of the folder",
    type=str,
    default=None,
)
@click.option(
    "--suffix",
    help="Filter to average only subset of tifs of the folder",
    type=str,
    default=None,
)
@click.option(
    "--combine-stats/--no-combine-stats",
    help="Combine pre-existing statistics into one instead of computing from images",
    default=False,
)
@click.option(
    "--n-batch",
    help="Number of average batches to compute before taking their median.",
    default=1,
)
def create_single_average(
    path, subtract_black, subfolder, prefix_filter, suffix, combine_stats, n_batch
):
    """Average all tiffs in an acquisition folder"""
    from iss_preprocess import pipeline

    pipeline.create_single_average(
        path,
        subfolder=subfolder,
        subtract_black=subtract_black,
        prefix_filter=prefix_filter,
        suffix=suffix,
        combine_tilestats=combine_stats,
        n_batch=n_batch,
    )


@cli.command()
@click.option("-p", "--path", prompt="Enter data path", help="Data path.")
@click.option("-r", "--roi", help="Roi id", type=int)
@click.option("-s", "--slice_id", help="ID for ordering ROIs", type=int)
@click.option(
    "-n",
    "--prefix",
    help="Path prefix, e.g. 'genes_round_1_1'",
    default="genes_round_1_1",
    show_default=True,
)
@click.option("--sigma", help="Sigma for gaussian blur")
@click.option(
    "--ref_prefix",
    help="Path prefix for reference, e.g. 'genes_round'",
    default="genes_round",
    show_default=True,
)
def overview_for_ara_registration(
    path, roi, slice_id, prefix, sigma=10.0, ref_prefix="genes_round"
):
    """Generate the overview of one ROI used for registration

    Args:
        data_path (str): Relative path to data
        roi (int): ROI ID
        slice_id (int): Ordered slice id. Must increase across all chambers
        sigma_blur (float, optional): Sigma for gaussian blur. Defaults to 10.
    """
    from iss_preprocess.pipeline.ara_registration import overview_single_roi

    print("Calling")
    overview_single_roi(
        data_path=path,
        roi=roi,
        slice_id=slice_id,
        sigma_blur=sigma,
        prefix=prefix,
        ref_prefix=ref_prefix,
    )


@cli.command()
@click.option("-p", "--path", prompt="Enter data path", help="Data path.")
def setup_flexilims(path):
    """Setup the flexilims database"""
    import flexiznam as flz
    from pathlib import Path

    data_path = Path(path)
    flm_session = flz.get_flexilims_session(project_id=data_path.parts[0])
    # first level, which is the mouse, must exist
    mouse = flz.get_entity(
        name=data_path.parts[1], datatype="mouse", flexilims_session=flm_session
    )
    if mouse is None:
        raise ValueError(f"Mouse {data_path.parts[1]} does not exist in flexilims")
    parent_id = mouse["id"]
    for sample_name in data_path.parts[2:]:
        sample = flz.add_sample(
            parent_id,
            attributes=None,
            sample_name=sample_name,
            conflicts="skip",
            other_relations=None,
            flexilims_session=flm_session,
        )
        parent_id = sample["id"]


@cli.command()
@click.option("-p", "--path", prompt="Enter data path", help="Data path.")
def setup_channel_correction(path):
    """Setup channel correction for barcode, genes and hybridisation rounds"""
    from iss_preprocess.pipeline import setup_channel_correction

    setup_channel_correction(path)
    click.echo("Channel correction setup complete.")


@cli.command()
@click.option("-p", "--path", prompt="Enter data path", help="Data path.")
@click.option("--genes", is_flag=True, help="Whether to call spots for genes.")
@click.option("--barcodes", is_flag=True, help="Whether to call spots for barcodes.")
@click.option(
    "--hybridisation", is_flag=True, help="Whether to call spots for hybridisation."
)
def call_spots(path, genes, barcodes, hybridisation):
    """Call spots for genes, barcodes and hybridisation rounds"""
    from iss_preprocess.pipeline import call_spots

    call_spots(path, genes, barcodes, hybridisation)


@cli.command()
@click.option(
    "--path", "-p", prompt="Enter data path", help="Data path.", required=True
)
@click.option("-n", "--prefix", help="Path prefix, e.g. 'genes_round'", required=True)
@click.option(
    "--plot-grid/--no-plot-gird",
    "-g",
    help="Whether to plot grid",
    default=True,
    show_default=True,
)
@click.option(
    "--downsample_factor",
    "-d",
    help="Amount to downsample output",
    type=int,
    default=25,
)
@click.option(
    "--save-raw/--no-save-raw",
    "-r",
    help="Whether to save full size tif",
    default=False,
)
@click.option(
    "--separate-channels/--no-separate-channels",
    "-s",
    help="Whether to save a figure per channel",
    default=False,
)
def plot_overview(
    path, prefix, plot_grid, downsample_factor, save_raw, separate_channels
):
    """Plot individual channel overview images."""
    from iss_preprocess.vis import plot_overview_images

    plot_overview_images(
        data_path=path,
        prefix=prefix,
        plot_grid=plot_grid,
        downsample_factor=downsample_factor,
        save_raw=save_raw,
        group_channels=not separate_channels,
    )<|MERGE_RESOLUTION|>--- conflicted
+++ resolved
@@ -519,7 +519,6 @@
     help="Whether to use masked correlation.",
 )
 def register_to_reference(
-<<<<<<< HEAD
     path,
     reg_prefix,
     ref_prefix,
@@ -528,9 +527,7 @@
     tiley,
     reg_channels,
     use_masked_correlation,
-=======
-    path, reg_prefix, ref_prefix, roi, tilex, tiley, reg_channels, ref_channels
->>>>>>> 72495333
+    ref_channels
 ):
     """Register an acquisition to reference tile by tile."""
 
@@ -538,15 +535,11 @@
         print("Batch processing all tiles", flush=True)
         from iss_preprocess.pipeline import batch_process_tiles
 
-<<<<<<< HEAD
         additional_args = (
             f",REG_PREFIX={reg_prefix},REF_PREFIX={ref_prefix},"
-            + f"REG_CHANNELS={reg_channels},"
+            + f"REG_CHANNELS={reg_channels},REF_CHANNELS={ref_channels},"
             + f"USE_MASK={'true' if use_masked_correlation else 'false'}"
         )
-=======
-        additional_args = f",REG_PREFIX={reg_prefix},REF_PREFIX={ref_prefix},REG_CHANNELS={reg_channels},REF_CHANNELS={ref_channels}"
->>>>>>> 72495333
         batch_process_tiles(
             path, "register_tile_to_ref", additional_args=additional_args
         )
@@ -555,11 +548,9 @@
         from iss_preprocess.pipeline import register
 
         if reg_channels is not None:
-<<<<<<< HEAD
-            if reg_channels.lower() == "none":
-                reg_channels = None
-            else:
-                reg_channels = [int(x) for x in reg_channels.split(",")]
+            reg_channels = [int(x) for x in reg_channels.split(",")]
+        if ref_channels is not None:
+            ref_channels = [int(x) for x in ref_channels.split(",")]
         from iss_preprocess.io.load import load_ops
 
         ops = load_ops(path)
@@ -568,11 +559,6 @@
             binarise_quantile = ops[ops_name]
         else:
             binarise_quantile = 0.7
-=======
-            reg_channels = [int(x) for x in reg_channels.split(",")]
-        if ref_channels is not None:
-            ref_channels = [int(x) for x in ref_channels.split(",")]
->>>>>>> 72495333
         from iss_preprocess.io.load import load_ops
 
         ops = load_ops(path)
