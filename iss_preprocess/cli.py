import click


@click.group()
def cli():
    pass


@cli.command()
@click.option("-p", "--path", prompt="Enter data path", help="Data path.")
@click.option(
    "-f",
    "--force-redo",
    is_flag=True,
    show_default=True,
    default=False,
    help="Force redoing all steps.",
)
@click.option("--use-slurm", is_flag=True, default=True, help="Whether to use slurm")
def project_and_average(path, force_redo=False, use_slurm=True):
    """Project and average all available data then create plots."""
    from iss_preprocess.pipeline import project_and_average
    from pathlib import Path
    from datetime import datetime

    time = str(datetime.now().strftime("%Y-%m-%d_%H-%M"))
    slurm_folder = Path.home() / "slurm_logs" / path
    slurm_folder.mkdir(parents=True, exist_ok=True)
    click.echo(f"Processing {path}")
    project_and_average(
        path,
        force_redo=force_redo,
        use_slurm=use_slurm,
        slurm_folder=slurm_folder,
        scripts_name=f"project_and_average_{time}",
    )


@cli.command()
@click.option("-p", "--path", prompt="Enter data path", help="Data path.")
@click.option(
    "-r", "--roi", default=1, prompt="Enter ROI number", help="Number of the ROI.."
)
@click.option("-x", default=0, help="Tile X position")
@click.option("-y", default=0, help="Tile Y position.")
@click.option(
    "--save",
    is_flag=True,
    show_default=True,
    default=False,
    help="Whether to save registered tile images.",
)
def extract_tile(path, roi=1, x=0, y=0, save=False):
    """Run OMP and a single tile and detect gene spots."""
    from iss_preprocess.pipeline import detect_genes_on_tile

    click.echo(f"Processing ROI {roi}, tile {x}, {y} from {path}")
    detect_genes_on_tile(path, (roi, x, y), save_stack=save)


@cli.command()
@click.option("-p", "--path", prompt="Enter data path", help="Data path.")
@click.option(
    "-r", "--roi", default=1, prompt="Enter ROI number", help="Number of the ROI.."
)
@click.option("-x", default=0, help="Tile X position")
@click.option("-y", default=0, help="Tile Y position.")
def basecall_tile(path, roi=1, x=0, y=0):
    """Run basecalling for barcodes on a single tile."""
    from iss_preprocess.pipeline import basecall_tile

    click.echo(f"Processing ROI {roi}, tile {x}, {y} from {path}")
    basecall_tile(path, (roi, x, y))


@cli.command()
@click.option("-p", "--path", prompt="Enter data path", help="Data path.")
@click.option(
    "-n", "--prefix", prompt="Enter path prefix", help="Path prefile, e.g. round_01_1"
)
@click.option(
    "-r", "--roi", default=1, prompt="Enter ROI number", help="Number of the ROI.."
)
@click.option("-x", default=0, help="Tile X position")
@click.option("-y", default=0, help="Tile Y position.")
@click.option(
    "--overwrite",
    is_flag=True,
    show_default=True,
    default=False,
    help="Whether to overwrite tiles if already projected.",
)
def project_tile(path, prefix, roi=1, x=0, y=0, overwrite=False):
    """Calculate Z-projection on a single tile."""
    from iss_preprocess.pipeline import project_tile_by_coors

    click.echo(f"Projecting ROI {roi}, {prefix}, tile {x}, {y} from {path}")
    project_tile_by_coors((roi, x, y), path, prefix, overwrite=overwrite)


@cli.command()
@click.option("-p", "--path", prompt="Enter data path", help="Data path.")
@click.option(
    "-n", "--prefix", prompt="Enter path prefix", help="Path prefile, e.g. round_01_1"
)
@click.option(
    "-r", "--roi", default=1, prompt="Enter ROI number", help="Number of the ROI.."
)
@click.option("-x", default=0, help="Tile X position")
@click.option("-m", "--max-col", default=0, help="Maximum column index.")
@click.option(
    "--overwrite",
    is_flag=True,
    show_default=True,
    default=False,
    help="Whether to overwrite tiles if already projected.",
)
def project_row(path, prefix, roi=1, x=0, max_col=0, overwrite=False):
    """Calculate Z-projection for a single row of tiles"""
    from iss_preprocess.pipeline import project_tile_row

    click.echo(f"Projecting ROI {roi}, {prefix}, row {x}, from {path}")
    project_tile_row(path, prefix, roi, x, max_col, overwrite=overwrite)


@cli.command()
@click.option("-p", "--path", prompt="Enter data path", help="Data path.")
@click.option(
    "-n", "--prefix", prompt="Enter path prefix", help="Path prefile, e.g. round_01_1"
)
@click.option(
    "--overwrite",
    is_flag=True,
    show_default=True,
    default=False,
    help="Whether to overwrite tiles if already projected.",
)
@click.option(
    "--overview",
    is_flag=True,
    show_default=True,
    default=True,
    help="Whether to create overview images after projection.",
)
def project_round(path, prefix, overwrite=False, overview=True):
    """Calculate Z-projection for all tiles in a single sequencing round."""
    from iss_preprocess.pipeline import project_round

    click.echo(f"Projecting ROI {prefix} from {path}")
    project_round(path, prefix, overwrite=overwrite, overview=overview)


@cli.command()
@click.option("-p", "--path", prompt="Enter data path", help="Data path.")
@click.option("-n", "--prefix", help="Acq prefix, e.g. `genes_round_1_1`, None for all")
def check_projection(path, prefix):
    """Check if projection has completed for all tile."""
    import iss_preprocess.pipeline as pipeline

    pipeline.check_projection(path, prefix)


@cli.command()
@click.option("-p", "--path", prompt="Enter data path", help="Data path.")
@click.option("-n", "--prefix", help="Path prefix, e.g. 'genes_round'")
@click.option(
    "--diag/--no-diag",
    show_default=True,
    default=False,
    help="Save diagnostic cross correlogram plots",
)
def register_ref_tile(path, prefix, diag):
    """Run registration across channels and rounds for the reference tile."""
    from pathlib import Path
    from iss_preprocess.pipeline import register_reference_tile
    from iss_preprocess.pipeline.diagnostics import check_ref_tile_registration

    slurm_folder = Path.home() / "slurm_logs" / path
    slurm_folder.mkdir(parents=True, exist_ok=True)
    slurm_options = {"mem": "128G"} if diag else None
    job_id = register_reference_tile(
        path,
        prefix=prefix,
        diag=diag,
        use_slurm=True,
        slurm_folder=str(slurm_folder),
        slurm_options=slurm_options,
    )
    check_ref_tile_registration(
        path,
        prefix,
        use_slurm=True,
        slurm_folder=str(slurm_folder),
        job_dependency=job_id,
    )


@cli.command()
@click.option("-p", "--path", prompt="Enter data path", help="Data path.")
@click.option("--use-slurm", is_flag=True, help="Whether to use slurm")
def setup_omp(path, use_slurm=True):
    """Estimate bleedthrough matrices and construct gene dictionary for OMP."""
    from iss_preprocess.pipeline import setup_omp
    from pathlib import Path

    slurm_folder = Path.home() / "slurm_logs" / path
    slurm_folder.mkdir(parents=True, exist_ok=True)
    setup_omp(
        path, use_slurm=use_slurm, slurm_folder=slurm_folder, scripts_name="setup_omp"
    )


@cli.command()
@click.option("-p", "--path", prompt="Enter data path", help="Data path.")
@click.option("--use-slurm", is_flag=True, help="Whether to use slurm")
def setup_barcodes(path, use_slurm=True):
    """Estimate bleedthrough matrices for barcode calling."""
    from iss_preprocess.pipeline import setup_barcode_calling
    from pathlib import Path

    slurm_folder = Path.home() / "slurm_logs" / path
    slurm_folder.mkdir(parents=True, exist_ok=True)
    setup_barcode_calling(
        path,
        use_slurm=use_slurm,
        slurm_folder=slurm_folder,
        scripts_name="setup_barcodes",
    )


@cli.command()
@click.option("-p", "--path", prompt="Enter data path", help="Data path.")
def setup_hybridisation(path):
    """Estimate bleedthrough matrices for hybridisation spots."""
    from iss_preprocess.pipeline import setup_hyb_spot_calling

    setup_hyb_spot_calling(path)


@cli.command()
@click.option("-p", "--path", prompt="Enter data path", help="Data path.")
@click.option("-n", "--prefix", help="Path prefix, e.g. 'genes_round'")
@click.option(
    "-r", "--roi", default=1, prompt="Enter ROI number", help="Number of the ROI.."
)
@click.option("-x", "--tilex", default=0, help="Tile X position")
@click.option("-y", "--tiley", default=0, help="Tile Y position.")
@click.option("-s", "--suffix", default="max", help="Projection suffix, e.g. 'max'")
def register_tile(path, prefix, roi, tilex, tiley, suffix="max"):
    """Estimate X-Y shifts across rounds and channels for a single tile."""
    from iss_preprocess.pipeline import estimate_shifts_by_coors

    click.echo(f"Registering ROI {roi}, tile {tilex}, {tiley} from {path}")
    estimate_shifts_by_coors(
        path, tile_coors=(roi, tilex, tiley), prefix=prefix, suffix=suffix
    )


@cli.command()
@click.option("-p", "--path", prompt="Enter data path", help="Data path.")
@click.option("-n", "--prefix", help="Path prefix, e.g. 'genes_round'")
@click.option(
    "-r", "--roi", default=1, prompt="Enter ROI number", help="Number of the ROI.."
)
@click.option("-x", "--tilex", default=0, help="Tile X position")
@click.option("-y", "--tiley", default=0, help="Tile Y position.")
@click.option("-s", "--suffix", default="max", help="Projection suffix, e.g. 'max'")
def register_hyb_tile(path, prefix, roi, tilex, tiley, suffix="max"):
    """Estimate X-Y shifts across rounds and channels for a single tile."""
    from iss_preprocess.pipeline import estimate_shifts_and_angles_by_coors

    click.echo(f"Registering ROI {roi}, tile {tilex}, {tiley} from {path}/{prefix}")
    estimate_shifts_and_angles_by_coors(
        path, tile_coors=(roi, tilex, tiley), prefix=prefix, suffix=suffix
    )


@cli.command()
@click.option(
    "-p", "--path", prompt="Enter data path", help="Data path.", required=True
)
@click.option("-n", "--prefix", help="Path prefix, e.g. 'genes_round'", required=True)
@click.option("-s", "--suffix", default="max", help="Projection suffix, e.g. 'max'")
def estimate_shifts(path, prefix, suffix="max"):
    """Estimate X-Y shifts across rounds and channels for all tiles."""
    from iss_preprocess.pipeline import batch_process_tiles

    additional_args = f",PREFIX={prefix},SUFFIX={suffix}"
    batch_process_tiles(path, script="register_tile", additional_args=additional_args)


@cli.command()
@click.option("-p", "--path", prompt="Enter data path", help="Data path.")
@click.option("-n", "--prefix", default=None, help="Path prefix, e.g. 'genes_round'")
@click.option("-s", "--suffix", default="max", help="Projection suffix, e.g. 'max'")
def estimate_hyb_shifts(path, prefix=None, suffix="max"):
    """Estimate X-Y shifts across channels for a hybridisation round for all tiles."""
    from iss_preprocess.pipeline import batch_process_tiles
    from iss_preprocess.io import load_metadata

    if prefix:
        additional_args = f",PREFIX={prefix},SUFFIX={suffix}"
        batch_process_tiles(
            path, script="register_hyb_tile", additional_args=additional_args
        )
    else:
        metadata = load_metadata(path)
        for hyb_round in metadata["hybridisation"].keys():
            additional_args = f",PREFIX={hyb_round},SUFFIX={suffix}"
            batch_process_tiles(
                path, script="register_hyb_tile", additional_args=additional_args
            )


@cli.command()
@click.option(
    "-p", "--path", prompt="Enter data path", help="Data path.", required=True
)
@click.option("-n", "--prefix", help="Path prefix, e.g. 'genes_round'", required=True)
@click.option("--use-slurm", is_flag=True, default=False, help="Whether to use slurm")
def correct_shifts(path, prefix, use_slurm=False):
    """Correct X-Y shifts using robust regression across tiles."""
    # import with different name to not get confused with the cli function name
    from iss_preprocess.pipeline import correct_shifts as corr_shifts
    from iss_preprocess.pipeline import diagnostics as diag

    if use_slurm:
        from pathlib import Path

        slurm_folder = Path.home() / "slurm_logs" / path
        slurm_folder.mkdir(parents=True, exist_ok=True)
    else:
        slurm_folder = None
    job_id = corr_shifts(
        path,
        prefix,
        use_slurm=use_slurm,
        slurm_folder=slurm_folder,
        scripts_name=f"correct_shifts_{prefix}",
    )
    diag.check_shift_correction(
        path,
        prefix,
        use_slurm=use_slurm,
        slurm_folder=slurm_folder,
        job_dependency=job_id if use_slurm else None,
        scripts_name=f"check_shift_correction_{prefix}",
    )
    diag.check_tile_registration(
        path,
        prefix,
        use_slurm=use_slurm,
        slurm_folder=slurm_folder,
        job_dependency=job_id if use_slurm else None,
        scripts_name=f"check_tile_registration_{prefix}",
    )


@cli.command()
@click.option("-p", "--path", prompt="Enter data path", help="Data path.")
@click.option("-n", "--prefix", default=None, help="Directory prefix to process.")
def correct_hyb_shifts(path, prefix=None):
    """
    Correct X-Y shifts for hybridisation rounds using robust regression
    across tiles.
    """
    from iss_preprocess.pipeline import correct_hyb_shifts

    correct_hyb_shifts(path, prefix)


@cli.command()
@click.option("-p", "--path", prompt="Enter data path", help="Data path.")
@click.option("-n", "--prefix", default=None, help="Directory prefix to process.")
@click.option("--use-slurm", is_flag=True, default=False, help="Whether to use slurm")
def correct_ref_shifts(path, prefix=None, use_slurm=False):
    """
    Correct X-Y shifts for registration to reference using robust regression
    across tiles.
    """
    from iss_preprocess.pipeline import correct_shifts_to_ref
    from iss_preprocess.pipeline.diagnostics import check_reg_to_ref_correction

    if use_slurm:
        from pathlib import Path

        slurm_folder = Path.home() / "slurm_logs" / path
        slurm_folder.mkdir(parents=True, exist_ok=True)
    else:
        slurm_folder = None

    job_id = correct_shifts_to_ref(
        path, prefix, use_slurm=use_slurm, slurm_folder=slurm_folder
    )
    check_reg_to_ref_correction(
        path,
        prefix,
        rois=None,
        roi_dimension_prefix="genes_round_1_1",
        use_slurm=use_slurm,
        slurm_folder=slurm_folder,
        job_dependency=job_id if use_slurm else None,
    )


@cli.command()
@click.option("-p", "--path", prompt="Enter data path", help="Data path.")
@click.option(
    "-n", "--prefix", default="genes_round", help="Path prefix, e.g. 'genes_round'"
)
def spot_sign_image(path, prefix="genes_round"):
    """Compute average spot image."""
    from iss_preprocess.pipeline import compute_spot_sign_image

    compute_spot_sign_image(path, prefix)


@cli.command()
@click.option("-p", "--path", prompt="Enter data path", help="Data path.")
@click.option("-r", "--roi", default=None, help="Number of the ROI..")
@click.option("-x", "--tilex", default=None, help="Tile X position")
@click.option("-y", "--tiley", default=None, help="Tile Y position.")
def check_omp(path, roi, tilex, tiley):
    """Compute average spot image."""
    from iss_preprocess.pipeline import check_omp_thresholds

    if roi is not None and tilex is not None and tiley is not None:
        check_omp_thresholds(path, tile_coors=(roi, tilex, tiley))
    else:
        check_omp_thresholds(path)


@cli.command()
@click.option("-p", "--path", prompt="Enter data path", help="Data path.")
def basecall(path):
    """Start batch jobs to run basecalling for barcodes on all tiles."""
    from iss_preprocess.pipeline import batch_process_tiles

    job_ids = batch_process_tiles(path, "basecall_tile")
    click.echo(f"Basecalling started for {len(job_ids)} tiles.")
    click.echo(f"Last job id: {job_ids[-1]}")

    from iss_preprocess.pipeline.diagnostics import check_barcode_basecall
    from iss_preprocess.io.load import load_ops
    from pathlib import Path

    ops = load_ops(path)
    slurm_folder = Path.home() / "slurm_logs" / path
    slurm_folder.mkdir(parents=True, exist_ok=True)
    for index in range(len(ops["barcode_ref_tiles"])):
        check_barcode_basecall(
            path,
            ref_tile_index=index,
            use_slurm=True,
            job_dependency=job_ids,
            slurm_folder=slurm_folder,
            scripts_name=f"check_basecall_{index}",
        )


@cli.command()
@click.option("-p", "--path", prompt="Enter data path", help="Data path.")
@click.option("--use-slurm", is_flag=True, default=False, help="Whether to use slurm")
@click.option("--ref-tile-index", default=0, help="Reference tile index")
def check_basecall(path, use_slurm=False, ref_tile_index=0):
    """Check if basecalling has completed for all tiles."""
    from iss_preprocess.pipeline.diagnostics import check_barcode_basecall

    if use_slurm:
        from pathlib import Path

        slurm_folder = Path.home() / "slurm_logs" / path
        slurm_folder.mkdir(parents=True, exist_ok=True)
    else:
        slurm_folder = None
    check_barcode_basecall(
        path,
        use_slurm=use_slurm,
        slurm_folder=slurm_folder,
        ref_tile_index=ref_tile_index,
    )


@cli.command()
@click.option("-p", "--path", prompt="Enter data path", help="Data path.")
def extract(path):
    """Start batch jobs to run OMP on all tiles in a dataset."""
    from iss_preprocess.pipeline import batch_process_tiles

    batch_process_tiles(path, "extract_tile")


@cli.command()
@click.option("-p", "--path", prompt="Enter data path", help="Data path.")
@click.option(
    "-n",
    "--prefix",
    default="DAPI_1",
    help="Path prefix to use for segmentation, e.g. 'DAPI_1",
)
@click.option("-r", "--roi", default=1, help="Number of the ROI to segment.")
@click.option(
    "--use-gpu",
    is_flag=True,
    show_default=True,
    default=False,
    help="Whether to use the GPU",
)
def segment(path, prefix, roi=1, use_gpu=False):
    from iss_preprocess.pipeline import segment_roi

    segment_roi(path, roi, prefix, use_gpu=use_gpu)


@cli.command()
@click.option("-p", "--path", prompt="Enter data path", help="Data path.")
@click.option(
    "-n",
    "--prefix",
    default="DAPI_1",
    help="Path prefix to use for segmentation, e.g. 'DAPI_1",
)
@click.option(
    "--use-gpu",
    is_flag=True,
    show_default=True,
    default=False,
    help="Whether to use the GPU",
)
def segment_all(path, prefix, use_gpu=False):
    from iss_preprocess.pipeline import segment_all_rois

    segment_all_rois(path, prefix, use_gpu=use_gpu)


@cli.command()
@click.option("-p", "--path", prompt="Enter data path", help="Data path.")
@click.option(
    "-n",
    "--reg-prefix",
    default="barcode_round",
    help="Directory prefix to registration target.",
)
@click.option(
    "-f",
    "--ref-prefix",
    default="genes_round",
    help="Directory prefix to registration reference.",
)
@click.option("-r", "--roi", default=None, help="ROI number. None for all.")
@click.option("-x", "--tilex", default=None, help="Tile X position. None for all.")
@click.option("-y", "--tiley", default=None, help="Tile Y position. None for all.")
@click.option(
    "-c",
    "--reg-channels",
    default=None,
    help="Channels of the target to register (comma separated string of integer).",
    type=str,
)
@click.option(
    "--ref-channels",
    default=None,
    help="Channels of the reference to register (comma separated string of integer).",
    type=str,
)
def register_to_reference(
    path, reg_prefix, ref_prefix, roi, tilex, tiley, reg_channels, ref_channels
):
    """Register an acquisition to reference tile by tile."""
    if any([x is None for x in [roi, tilex, tiley]]):
        print("Batch processing all tiles", flush=True)
        from iss_preprocess.pipeline import batch_process_tiles
        from iss_preprocess.io import get_roi_dimensions
<<<<<<< HEAD
        roi_dims = get_roi_dimensions(path)
        additional_args = f",REG_PREFIX={reg_prefix},REF_PREFIX={ref_prefix},REG_CHANNELS={reg_channels}"
=======
>>>>>>> 4cfe5387

        roi_dims = get_roi_dimensions(path, reg_prefix)
        additional_args = f",REG_PREFIX={reg_prefix},REF_PREFIX={ref_prefix},"
        additional_args += f"REG_CHANNELS={reg_channels},REF_CHANNELS={ref_channels}"
        batch_process_tiles(
            path,
            "register_tile_to_ref",
            additional_args=additional_args,
            roi_dims=roi_dims,
        )
    else:
        print(f"Registering ROI {roi}, Tile ({tilex}, {tiley})", flush=True)
        from iss_preprocess.pipeline import register

        if reg_channels == "None":
            reg_channels = None
        if reg_channels is not None:
            reg_channels = [int(x) for x in reg_channels.split(",")]
        if ref_channels is not None:
            ref_channels = [int(x) for x in ref_channels.split(",")]
        from iss_preprocess.io.load import load_ops

        ops = load_ops(path)
        ops_name = f"{reg_prefix.split('_')[0].lower()}_binarise_quantile"
        if ops_name in ops:
            binarise_quantile = ops[ops_name]
        else:
            binarise_quantile = 0.7
        register.register_tile_to_ref(
            data_path=path,
            tile_coors=(roi, tilex, tiley),
            reg_prefix=reg_prefix,
            ref_prefix=ref_prefix,
            reg_channels=reg_channels,
            ref_channels=ref_channels,
            binarise_quantile=binarise_quantile,
        )


@cli.command()
@click.option("-p", "--path", prompt="Enter data path", help="Data path.")
@click.option(
    "-s",
    "--spots-prefix",
    default="barcode_round",
    help="File name prefix for spot files.",
)
@click.option(
    "-g",
    "--reg-prefix",
    default="barcode_round_1_1",
    help="Directory prefix to registration target.",
)
@click.option(
    "-r",
    "--ref-prefix",
    default="genes_round_1_1",
    help="Directory prefix to registration reference.",
)
@click.option(
    "-l",
    "--reload",
    default=True,
    help="Whether to reload register_adjacent_tiles shifts.",
)
def align_spots(
    path,
    spots_prefix="barcode_round",
    reg_prefix="barcode_round_1_1",
    ref_prefix="genes_round_1_1",
    reload=True,
):
    from iss_preprocess.pipeline import (
        merge_and_align_spots_all_rois,
        register_within_acquisition,
    )

    register_within_acquisition(path, prefix=reg_prefix, reload=reload, save_plot=True)
    if reg_prefix != ref_prefix:
        register_within_acquisition(
            path, prefix=ref_prefix, reload=reload, save_plot=True
        )
    merge_and_align_spots_all_rois(
        path, spots_prefix=spots_prefix, reg_prefix=reg_prefix, ref_prefix=ref_prefix
    )


@cli.command()
@click.option("-p", "--path", prompt="Enter data path", help="Data path.")
@click.option(
    "-s",
    "--spots-prefix",
    default="barcode_round",
    help="File name prefix for spot files.",
)
@click.option(
    "-g",
    "--reg_prefix",
    default="barcode_round_1_1",
    help="Directory prefix to registration.",
)
@click.option("-r", "--roi", default=1, help="Number of the ROI to segment.")
@click.option(
    "-f",
    "--ref_prefix",
    default="genes_round_1_1",
    help="Directory prefix to use as a reference for registration.",
)
def align_spots_roi(
    path,
    spots_prefix="barcode_round",
    reg_prefix="barcode_round_1_1",
    roi=1,
    ref_prefix="genes_round_1_1",
):
    from iss_preprocess.pipeline import (
        merge_and_align_spots,
        stitch_and_register,
    )

    click.echo(f"Registering ROI {roi} to {ref_prefix} using {reg_prefix}")
    if ref_prefix != reg_prefix:
        stitch_and_register(
            path,
            reference_prefix=ref_prefix,
            target_prefix=reg_prefix,
            roi=roi,
            downsample=5,
            ref_ch=0,
            target_ch=0,
            estimate_scale=False,
        )

    merge_and_align_spots(
        path, spots_prefix=spots_prefix, reg_prefix=reg_prefix, roi=roi
    )


@cli.command()
@click.option("-p", "--path", prompt="Enter data path", help="Data path.")
def hyb_spots(path):
    """Detect hybridisation in all ROIs / hybridisation rounds"""
    from iss_preprocess.pipeline import extract_hyb_spots_all

    extract_hyb_spots_all(path)


@cli.command()
@click.option("-p", "--path", prompt="Enter data path", help="Data path.")
@click.option("-r", "--roi", default=1, help="Number of the ROI to segment.")
@click.option("-n", "--prefix", help="Path prefix for spot detection")
def hyb_spots_roi(path, prefix, roi=1):
    """Detect hybridisation spots in a single ROI / hybridisation round"""
    from iss_preprocess.pipeline import extract_hyb_spots_roi

    extract_hyb_spots_roi(path, prefix, roi)


@cli.command()
@click.option("-p", "--path", prompt="Enter data path", help="Data path.")
# TODO: expose prefix_to_do
def create_grand_averages(path):
    """Create grand average for illumination correction"""
    from iss_preprocess import pipeline

    pipeline.create_grand_averages(path, prefix_todo=("genes_round", "barcode_round"))


@cli.command()
@click.option("-p", "--path", prompt="Enter data path", help="Data path.")
@click.option(
    "--n-batch",
    help="Number of average batches to compute before taking their median.",
    default=1,
)
def create_all_single_averages(path, n_batch):
    """Average all tiffs in all acquisition folders"""
    from iss_preprocess import pipeline

    pipeline.create_all_single_averages(path, n_batch=n_batch)


@cli.command()
@click.option("-p", "--path", prompt="Enter data path", help="Data path.")
@click.option("-b", "--subtract-black/--no-subtract-black", help="Subtract black level")
@click.option(
    "-s", "--subfolder", help="Subfolder containing tifs to average", default=""
)
@click.option(
    "--prefix_filter",
    help="Filter to average only subset of tifs of the folder",
    type=str,
    default=None,
)
@click.option(
    "--suffix",
    help="Filter to average only subset of tifs of the folder",
    type=str,
    default=None,
)
@click.option(
    "--combine-stats/--no-combine-stats",
    help="Combine pre-existing statistics into one instead of computing from images",
    default=False,
)
@click.option(
    "--n-batch",
    help="Number of average batches to compute before taking their median.",
    default=1,
)
def create_single_average(
    path, subtract_black, subfolder, prefix_filter, suffix, combine_stats, n_batch
):
    """Average all tiffs in an acquisition folder"""
    from iss_preprocess import pipeline

    pipeline.create_single_average(
        path,
        subfolder=subfolder,
        subtract_black=subtract_black,
        prefix_filter=prefix_filter,
        suffix=suffix,
        combine_tilestats=combine_stats,
        n_batch=n_batch,
    )


@cli.command()
@click.option("-p", "--path", prompt="Enter data path", help="Data path.")
@click.option("-r", "--roi", help="Roi id", type=int)
@click.option("-s", "--slice_id", help="ID for ordering ROIs", type=int)
@click.option(
    "-n",
    "--prefix",
    help="Path prefix, e.g. 'genes_round_1_1'",
    default="genes_round_1_1",
    show_default=True,
)
@click.option("--sigma", help="Sigma for gaussian blur")
@click.option(
    "--ref_prefix",
    help="Path prefix for reference, e.g. 'genes_round'",
    default="genes_round",
    show_default=True,
)
def overview_for_ara_registration(
    path,
    roi,
    slice_id,
    prefix,
    sigma=10.0,
    ref_prefix="genes_round",
    non_similar_overview=False,
):
    """Generate the overview of one ROI used for registration

    Args:
        data_path (str): Relative path to data
        roi (int): ROI ID
        slice_id (int): Ordered slice id. Must increase across all chambers
        sigma_blur (float, optional): Sigma for gaussian blur. Defaults to 10.
    """
    from iss_preprocess.pipeline.ara_registration import overview_single_roi

    print("Calling")
    overview_single_roi(
        data_path=path,
        roi=roi,
        slice_id=slice_id,
        sigma_blur=sigma,
        prefix=prefix,
        ref_prefix=ref_prefix,
        non_similar_overview=non_similar_overview,
    )


@cli.command()
@click.option("-p", "--path", prompt="Enter data path", help="Data path.")
def setup_flexilims(path):
    """Setup the flexilims database"""
    from iss_preprocess.pipeline import setup_flexilims

    setup_flexilims(path)


@cli.command()
@click.option("-p", "--path", prompt="Enter data path", help="Data path.")
def setup_channel_correction(path):
    """Setup channel correction for barcode, genes and hybridisation rounds"""
    from iss_preprocess.pipeline import setup_channel_correction

    setup_channel_correction(path)
    click.echo("Channel correction setup complete.")


@cli.command()
@click.option("-p", "--path", prompt="Enter data path", help="Data path.")
@click.option("--genes", is_flag=True, help="Whether to call spots for genes.")
@click.option("--barcodes", is_flag=True, help="Whether to call spots for barcodes.")
@click.option(
    "--hybridisation", is_flag=True, help="Whether to call spots for hybridisation."
)
def call_spots(path, genes, barcodes, hybridisation):
    """Call spots for genes, barcodes and hybridisation rounds"""
    from iss_preprocess.pipeline import call_spots

    call_spots(path, genes, barcodes, hybridisation)


@cli.command()
@click.option(
    "--path", "-p", prompt="Enter data path", help="Data path.", required=True
)
@click.option("-n", "--prefix", help="Path prefix, e.g. 'genes_round'", required=True)
@click.option(
    "--plot-grid/--no-plot-gird",
    "-g",
    help="Whether to plot grid",
    default=True,
    show_default=True,
)
@click.option(
    "--downsample_factor",
    "-d",
    help="Amount to downsample output",
    type=int,
    default=25,
)
@click.option(
    "--save-raw/--no-save-raw",
    "-r",
    help="Whether to save full size tif",
    default=False,
)
@click.option(
    "--separate-channels/--no-separate-channels",
    "-s",
    help="Whether to save a figure per channel",
    default=False,
)
def plot_overview(
    path, prefix, plot_grid, downsample_factor, save_raw, separate_channels
):
    """Plot individual channel overview images."""
    from iss_preprocess.vis import plot_overview_images

    plot_overview_images(
        data_path=path,
        prefix=prefix,
        plot_grid=plot_grid,
        downsample_factor=downsample_factor,
        save_raw=save_raw,
        group_channels=not separate_channels,
    )<|MERGE_RESOLUTION|>--- conflicted
+++ resolved
@@ -571,13 +571,8 @@
         print("Batch processing all tiles", flush=True)
         from iss_preprocess.pipeline import batch_process_tiles
         from iss_preprocess.io import get_roi_dimensions
-<<<<<<< HEAD
+
         roi_dims = get_roi_dimensions(path)
-        additional_args = f",REG_PREFIX={reg_prefix},REF_PREFIX={ref_prefix},REG_CHANNELS={reg_channels}"
-=======
->>>>>>> 4cfe5387
-
-        roi_dims = get_roi_dimensions(path, reg_prefix)
         additional_args = f",REG_PREFIX={reg_prefix},REF_PREFIX={ref_prefix},"
         additional_args += f"REG_CHANNELS={reg_channels},REF_CHANNELS={ref_channels}"
         batch_process_tiles(
