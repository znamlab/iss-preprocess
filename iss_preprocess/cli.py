--- conflicted
+++ resolved
@@ -516,6 +516,14 @@
 
         if reg_channels is not None:
             reg_channels = [int(x) for x in reg_channels.split(",")]
+        from iss_preprocess.io.load import load_ops
+
+        ops = load_ops(path)
+        ops_name = f"{reg_prefix.split('_')[0].lower()}_binarise_quantile"
+        if ops_name in ops:
+            binarise_quantile = ops[ops_name]
+        else:
+            binarise_quantile = 0.7
         from iss_preprocess.io.load import load_ops
 
         ops = load_ops(path)
@@ -531,10 +539,7 @@
             ref_prefix=ref_prefix,
             reg_channels=reg_channels,
             binarise_quantile=binarise_quantile,
-<<<<<<< HEAD
             use_masked_correlation=use_masked_correlation,
-=======
->>>>>>> fa9c79c4
         )
 
 
