--- conflicted
+++ resolved
@@ -12,20 +12,11 @@
 
     Args:
         data_path (str): Relative path to data.
-<<<<<<< HEAD
-        prefix (str, optional): cquisition prefix to use for segmentation.
-            Defaults to "DAPI_1".
-        use_gpu (bool, optional): Whether to use GPU. Defaults to False.
-    """
-    processed_path = Path(PARAMETERS["data_root"]["processed"])
-    roi_dims = np.load(processed_path / data_path / "roi_dims.npy")
-=======
         prefix (str, optional): acquisition prefix to use for segmentation.
             Defaults to "DAPI_1".
         use_gpu (bool, optional): Whether to use GPU. Defaults to False.
     """
     roi_dims = get_roi_dimensions(data_path)
->>>>>>> e144bf8b
     script_path = str(
         Path(__file__).parent.parent.parent / "scripts" / "segment_roi.sh"
     )
@@ -61,11 +52,7 @@
     processed_path = Path(PARAMETERS["data_root"]["processed"])
     ops = load_ops(data_path)
     print(f"stitching {prefix} and aligning to {reference}", flush=True)
-<<<<<<< HEAD
     stitched_stack, _, _, _, _ = stitch_and_register(
-=======
-    stitched_stack, _, _, _ = stitch_and_register(
->>>>>>> e144bf8b
         data_path, reference, prefix, roi=iroi
     )
     print("starting segmentation", flush=True)
