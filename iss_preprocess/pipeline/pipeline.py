<<<<<<< HEAD
from os import system
import warnings
import numpy as np
import pandas as pd
import glob
import yaml
=======
import subprocess, shlex
import numpy as np
import pandas as pd
>>>>>>> 91a8fa91
import re
import matplotlib.pyplot as plt
from flexiznam.config import PARAMETERS
from pathlib import Path
<<<<<<< HEAD
from os.path import isfile
from ..image import filter_stack, correction
from ..reg import align_channels_and_rounds, generate_channel_round_transforms
from ..io import load_stack, write_stack
from ..segment import detect_isolated_spots
from ..call import extract_spots, make_gene_templates, run_omp, find_gene_spots
=======
from skimage.morphology import binary_dilation
from ..image import filter_stack, apply_illumination_correction
from ..reg import (
    align_channels_and_rounds,
    generate_channel_round_transforms,
    apply_corrections,
)
from ..io import (
    write_stack,
    load_tile_by_coors,
    load_metadata,
    load_hyb_probes_metadata,
)
from ..segment import detect_isolated_spots, detect_spots
from ..call import (
    extract_spots,
    make_gene_templates,
    run_omp,
    find_gene_spots,
    detect_spots_by_shape,
    get_cluster_means,
    rois_to_array,
    barcode_spots_dot_product,
    BASES,
)
from ..coppafish import scaled_k_means


def setup_hyb_spot_calling(data_path, score_thresh=0, vis=True):
    processed_path = Path(PARAMETERS["data_root"]["processed"])
    metadata = load_metadata(data_path)
    for hyb_round in metadata["hybridisation"].keys():
        cluster_means, _, genes = hyb_spot_cluster_means(
            data_path, hyb_round, score_thresh=score_thresh
        )
        if vis:
            plt.figure()
            plt.imshow(cluster_means)
            plt.title(hyb_round)
            plt.yticks(ticks=range(cluster_means.shape[0]), labels=genes)
        save_path = processed_path / data_path / f"{hyb_round}_cluster_means.npz"
        np.savez(save_path, cluster_means=cluster_means, genes=genes)


def hyb_spot_cluster_means(
    data_path,
    prefix,
    score_thresh=0,
    init_spot_colors=np.array([[0, 1, 0, 0], [0, 0, 0, 1]]),
):
    processed_path = Path(PARAMETERS["data_root"]["processed"])
    ops = np.load(processed_path / data_path / "ops.npy", allow_pickle=True).item()

    nch = len(ops["black_level"])
    metadata = load_metadata(data_path=data_path)
    hyb_probes = load_hyb_probes_metadata()
    init_spot_colors = []
    genes = []
    for probe in metadata["hybridisation"][prefix]["probes"]:
        this_probe = np.zeros(nch)
        this_probe[hyb_probes[probe]["channel"] - 1] = 1
        init_spot_colors.append(this_probe)
        genes.append(hyb_probes[probe]["target"])
    init_spot_colors = np.array(init_spot_colors)

    rois = []
    for ref_tile in ops["barcode_ref_tiles"]:
        print(f"detecting spots in tile {ref_tile}")
        stack, _ = load_and_register_hyb_tile(
            data_path,
            tile_coors=ref_tile,
            prefix=prefix,
            correct_channels=ops["hybridisation_correct_channels"],
        )
        spots = detect_spots(
            np.max(stack, axis=2), threshold=ops["hyb_spot_detection_threshold"]
        )
        stack = stack[:, :, np.argsort(ops["camera_order"]), np.newaxis]
        spots["size"] = np.ones(len(spots)) * ops["spot_extraction_radius"]
        rois.extend(extract_spots(spots, np.moveaxis(stack, 2, 3)))
    x = rois_to_array(rois, normalize=False)
    cluster_means, _, _, _, _, _ = scaled_k_means(
        x[0, :, :].T, init_spot_colors, score_thresh=score_thresh
    )
    return cluster_means, rois, genes


def extract_hyb_spots_all(data_path):
    processed_path = Path(PARAMETERS["data_root"]["processed"])
    roi_dims = np.load(processed_path / data_path / "roi_dims.npy")
    ops = np.load(processed_path / data_path / "ops.npy", allow_pickle=True).item()
    use_rois = np.in1d(roi_dims[:, 0], ops["use_rois"])
    metadata = load_metadata(data_path)
    script_path = str(Path(__file__).parent.parent.parent / f"extract_hyb_spots.sh")

    for hyb_round in metadata["hybridisation"].keys():
        for roi in roi_dims[use_rois, :]:
            args = f"--export=DATAPATH={data_path},ROI={roi[0]},PREFIX={hyb_round}"
            args = args + f" --output={Path.home()}/slurm_logs/iss_hyb_spots_%j.out"
            command = f"sbatch {args} {script_path}"
            print(command)
            subprocess.Popen(
                shlex.split(command),
                stdout=subprocess.DEVNULL,
                stderr=subprocess.STDOUT,
            )


def extract_hyb_spots_roi(data_path, prefix, roi):
    processed_path = Path(PARAMETERS["data_root"]["processed"])
    roi_dims = np.load(processed_path / data_path / "roi_dims.npy")
    ntiles = roi_dims[roi_dims[:, 0] == roi, 1:][0] + 1
    for ix in range(ntiles[0]):
        for iy in range(ntiles[1]):
            extract_hyb_spots_tile(data_path, (roi, ix, iy), prefix)


def extract_hyb_spots_tile(data_path, tile_coors, prefix):
    processed_path = Path(PARAMETERS["data_root"]["processed"])
    ops = np.load(processed_path / data_path / "ops.npy", allow_pickle=True).item()
    clusters = np.load(
        processed_path / data_path / f"{prefix}_cluster_means.npz", allow_pickle=True
    )
    print(f"detecting spots in tile {tile_coors}")
    stack, _ = load_and_register_hyb_tile(
        data_path,
        tile_coors=tile_coors,
        prefix=prefix,
        suffix=ops["hybridisation_projection"],
        correct_illumination=True,
        correct_channels=ops["hybridisation_correct_channels"],
    )
    spots = detect_spots(
        np.max(stack, axis=2), threshold=ops["hyb_spot_detection_threshold"]
    )
    stack = stack[:, :, np.argsort(ops["camera_order"]), np.newaxis]
    spots["size"] = np.ones(len(spots)) * ops["spot_extraction_radius"]
    spot_rois = extract_spots(spots, np.moveaxis(stack, 2, 3))
    x = rois_to_array(spot_rois, normalize=False)
    spots["trace"] = [roi.trace for roi in spot_rois]
    x_norm = x[0, :, :].T / np.linalg.norm(x[0, :, :].T, axis=1)[:, np.newaxis]
    score = x_norm @ clusters["cluster_means"].T
    cluster_ind = np.argmax(score, axis=1)
    spots["cluster"] = cluster_ind
    spots["gene"] = clusters["genes"][cluster_ind]
    spots["score"] = np.squeeze(score[np.arange(x_norm.shape[0]), cluster_ind])
    spots["mean_intensity"] = [np.max(trace) for trace in spots["trace"]]

    save_dir = processed_path / data_path / "spots"
    save_dir.mkdir(parents=True, exist_ok=True)
    spots.to_pickle(
        save_dir / f"{prefix}_spots_{tile_coors[0]}_{tile_coors[1]}_{tile_coors[2]}.pkl"
    )


def setup_barcode_calling(
    data_path, score_thresh=0.5, spot_size=2, correct_channels=False
):
    processed_path = Path(PARAMETERS["data_root"]["processed"])
    ops = np.load(processed_path / data_path / "ops.npy", allow_pickle=True).item()
    rois = []
    for ref_tile in ops["barcode_ref_tiles"]:
        print(f"detecting spots in tile {ref_tile}")
        stack, bad_pixels = load_and_register_tile(
            data_path,
            ref_tile,
            filter_r=ops["filter_r"],
            prefix="barcode_round",
            suffix=ops["projection"],
            nrounds=ops["barcode_rounds"],
            correct_channels=correct_channels,
            corrected_shifts=True,
            correct_illumination=False,
        )
        stack = stack[:, :, np.argsort(ops["camera_order"]), :]
        spots = detect_isolated_spots(
            np.std(stack, axis=(2, 3)),
            detection_threshold=ops["barcode_detection_threshold"],
            isolation_threshold=ops["barcode_isolation_threshold"],
        )
        spots["size"] = np.ones(len(spots)) * spot_size
        rois.extend(extract_spots(spots, np.moveaxis(stack, 2, 3)))
    cluster_means = get_cluster_means(rois, vis=True, score_thresh=score_thresh)
    return cluster_means, rois


def basecall_tile(data_path, tile_coors):
    processed_path = Path(PARAMETERS["data_root"]["processed"])
    ops = np.load(processed_path / data_path / "ops.npy", allow_pickle=True).item()
    cluster_means = np.load(processed_path / data_path / "barcode_cluster_means.npy")
    nrounds = cluster_means.shape[0]

    stack, bad_pixels = load_and_register_tile(
        data_path,
        tile_coors,
        filter_r=ops["filter_r"],
        prefix="barcode_round",
        suffix=ops["projection"],
        nrounds=nrounds,
        correct_channels=ops["barcode_correct_channels"],
        corrected_shifts=True,
        correct_illumination=True,
    )
    stack = stack[:, :, np.argsort(ops["camera_order"]), :]
    stack[bad_pixels, :, :] = 0
    spot_sign_image = load_spot_sign_image(data_path, ops["spot_threshold"])
    spots = detect_spots_by_shape(
        np.mean(stack, axis=(2, 3)),
        spot_sign_image,
        threshold=ops["barcode_detection_threshold_basecalling"],
        rho=ops["barcode_spot_rho"],
    )
    # TODO: size should probably be set inside detect spots?
    spots["size"] = np.ones(len(spots)) * ops["spot_extraction_radius"]
    spot_rois = extract_spots(spots, np.moveaxis(stack, 2, 3))
    x = rois_to_array(spot_rois, normalize=False)
    spots["trace"] = [roi.trace for roi in spot_rois]
    cluster_inds = []
    top_score = []

    nrounds = x.shape[0]
    # TODO: perhaps we should apply background correction before basecalling?
    for iround in range(nrounds):
        this_round_means = cluster_means[iround]
        this_round_means = this_round_means / np.linalg.norm(this_round_means, axis=1)
        x_norm = (
            x[iround, :, :].T / np.linalg.norm(x[iround, :, :].T, axis=1)[:, np.newaxis]
        )
        # should be Spots x Channels matrix @ Channels x Clusters matrix
        score = x_norm @ this_round_means.T
        cluster_ind = np.argmax(score, axis=1)
        cluster_inds.append(cluster_ind)
        top_score.append(np.squeeze(score[np.arange(x_norm.shape[0]), cluster_ind]))

    mean_score = np.mean(np.stack(top_score, axis=1), axis=1)
    sequences = np.stack(cluster_inds, axis=1)
    spots["sequence"] = [seq for seq in sequences]
    scores = np.stack(top_score, axis=1)
    spots["scores"] = [s for s in scores]
    spots["mean_score"] = mean_score
    spots["bases"] = ["".join(BASES[seq]) for seq in spots["sequence"]]
    spots["dot_product_score"] = barcode_spots_dot_product(spots, cluster_means)
    spots["mean_intensity"] = [np.mean(np.abs(trace)) for trace in spots["trace"]]
    save_dir = processed_path / data_path / "spots"
    save_dir.mkdir(parents=True, exist_ok=True)
    spots.to_pickle(
        save_dir
        / f"barcode_round_spots_{tile_coors[0]}_{tile_coors[1]}_{tile_coors[2]}.pkl"
    )
>>>>>>> 91a8fa91


def setup_omp(
    stack,
    codebook_name="codebook_83gene_pool.csv",
    detection_threshold=40,
    isolation_threshold=30,
):
    """Prepare variables required to run the OMP algorithm.

    Args:
        stack (numpy.ndarray): X x Y x C x R image stack.

    Returns:
        numpy.ndarray: N x M dictionary, where N = R * C and M is the
            number of genes.
        list: gene names.
        float: norm shift for the OMP algorithm, estimated as median norm of all pixels.

    """
    stack = np.moveaxis(stack, 2, 3)
    spots = detect_isolated_spots(
        np.std(stack, axis=(2, 3)),
        detection_threshold=detection_threshold,
        isolation_threshold=isolation_threshold,
    )

    rois = extract_spots(spots, stack)
    cluster_means = get_cluster_means(rois, vis=True)
    codebook = pd.read_csv(
        Path(__file__).parent.parent / "call" / codebook_name,
        header=None,
        names=["gii", "seq", "gene"],
    )
    gene_dict, unique_genes = make_gene_templates(cluster_means, codebook, vis=True)

    norm_shift = np.sqrt(
        np.median(
            np.sum(
                np.reshape(stack, (stack.shape[0], stack.shape[1], -1)) ** 2,
                axis=2,
            )
        )
    )
    return gene_dict, unique_genes, norm_shift


def save_roi_dimensions(data_path, prefix):
    rois_list = get_roi_dimensions(data_path, prefix)

    processed_path = Path(PARAMETERS["data_root"]["processed"])
    (processed_path / data_path).mkdir(parents=True, exist_ok=True)

    np.save(processed_path / data_path / "roi_dims.npy", rois_list)


def get_roi_dimensions(data_path, prefix):
    """Find imaging ROIs and determine their dimensions.

    Args:
        data_path (str): path to data in the raw data directory.
        prefix (str): directory and file name prefix, e.g. 'round_01_1'

    """
    raw_path = Path(PARAMETERS["data_root"]["raw"])
    data_dir = raw_path / data_path / prefix
    fnames = [p.name for p in data_dir.glob("*.tif")]
    pattern = rf"{prefix}_MMStack_(\d*)-Pos(\d\d\d)_(\d\d\d).ome.tif"
    matcher = re.compile(pattern=pattern)
    tile_coors = np.stack(
        [np.array(matcher.match(fname).groups(), dtype=int) for fname in fnames]
    )

    rois = np.unique(tile_coors[:, 0])
    roi_list = []
    for roi in rois:
        roi_list.append(
            [
                roi,
                np.max(tile_coors[tile_coors[:, 0] == roi, 1]),
                np.max(tile_coors[tile_coors[:, 0] == roi, 2]),
            ]
        )

    return roi_list


# AB: LGTM 10/03/23
def load_sequencing_rounds(
    data_path, tile_coors=(1, 0, 0), nrounds=7, suffix="fstack", prefix="round"
):
    """Load processed tile images across rounds

    Args:
        data_path (str): relative path to dataset.
        tile_coors (tuple, optional): Coordinates of tile to load: ROI, Xpos, Ypos.
            Defaults to (1,0,0).
        nrounds (int, optional): Number of rounds to load. Defaults to 7.
        suffix (str, optional): File name suffix. Defaults to 'fstack'.
        prefix (str, optional): the folder name prefix, before round number. Defaults
            to "round"

    Returns:
        numpy.ndarray: X x Y x channels x rounds stack.

    """
    ims = []
    for iround in range(nrounds):
        dirname = f"{prefix}_{iround+1}_1"
        ims.append(
            load_tile_by_coors(
                data_path, tile_coors=tile_coors, suffix=suffix, prefix=dirname
            )
        )
    return np.stack(ims, axis=3)


def estimate_channel_correction_hybridisation(data_path):
    processed_path = Path(PARAMETERS["data_root"]["processed"])
    ops = np.load(processed_path / data_path / "ops.npy", allow_pickle=True).item()
    nch = len(ops["black_level"])

    max_val = 65535
    pixel_dist = np.zeros((max_val + 1, nch))
    metadata = load_metadata(data_path)
    for hyb_round in metadata["hybridisation"].keys():
        for tile in ops["correction_tiles"]:
            print(
                f"counting pixel values for {hyb_round}, roi {tile[0]}, tile {tile[1]}, {tile[2]}"
            )
            stack = filter_stack(
                load_tile_by_coors(
                    data_path,
                    tile_coors=tile,
                    suffix=ops["projection"],
                    prefix=hyb_round,
                ),
                r1=ops["filter_r"][0],
                r2=ops["filter_r"][1],
            )
            for ich in range(nch):
                stack[stack < 0] = 0
                pixel_dist[:, ich] += np.bincount(
                    stack[:, :, ich].flatten().astype(np.uint16),
                    minlength=max_val + 1,
                )

        cumulative_pixel_dist = np.cumsum(pixel_dist, axis=0)
        cumulative_pixel_dist = cumulative_pixel_dist / cumulative_pixel_dist[-1, :]
        norm_factors = np.zeros(nch)
        for ich in range(nch):
            norm_factors[ich] = np.argmax(
                cumulative_pixel_dist[:, ich] > ops["correction_quantile"]
            )

        save_path = processed_path / data_path / f"correction_{hyb_round}.npz"
        np.savez(save_path, pixel_dist=pixel_dist, norm_factors=norm_factors)


# AB: LGTM
def estimate_channel_correction(data_path, prefix="genes_round", nrounds=7):
    """Compute grayscale value distribution and normalisation factors

    Each `correction_tiles` of `ops` is filtered before being used to compute the
    distribution of pixel values.
    Normalisation factor to equalise these distribution across channels and rounds are
    defined as `ops["correction_quantile"]` of the distribution.

    Args:
        data_path (str or Path): Relative path to the data folder
        prefix (str, optional): Folder name prefix, before round number. Defaults
            to "round".
        nrounds (int, optional): Number of rounds. Defaults to 7.

    Returns:
        pixel_dist (np.array): A 65536 x Nch x Nrounds distribution of grayscale values
            for filtered stacks
        norm_factors (np.array) A Nch x Nround array of normalising factors
    """
    processed_path = Path(PARAMETERS["data_root"]["processed"])
    ops = np.load(processed_path / data_path / "ops.npy", allow_pickle=True).item()
    nch = len(ops["black_level"])

    max_val = 65535
    pixel_dist = np.zeros((max_val + 1, nch, nrounds))

    for tile in ops["correction_tiles"]:
        print(f"counting pixel values for roi {tile[0]}, tile {tile[1]}, {tile[2]}")
        stack = filter_stack(
            load_sequencing_rounds(
                data_path,
                tile,
                suffix=ops["projection"],
                prefix=prefix,
                nrounds=nrounds,
            ),
            r1=ops["filter_r"][0],
            r2=ops["filter_r"][1],
        )
        for iround in range(nrounds):
            for ich in range(nch):
                stack[stack < 0] = 0
                pixel_dist[:, ich, iround] += np.bincount(
                    stack[:, :, ich, iround].flatten().astype(np.uint16),
                    minlength=max_val + 1,
                )

    cumulative_pixel_dist = np.cumsum(pixel_dist, axis=0)
    cumulative_pixel_dist = cumulative_pixel_dist / cumulative_pixel_dist[-1, :, :]
    norm_factors = np.zeros((nch, nrounds))
    for iround in range(nrounds):
        for ich in range(nch):
            norm_factors[ich, iround] = np.argmax(
                cumulative_pixel_dist[:, ich, iround] > ops["correction_quantile"]
            )
    return pixel_dist, norm_factors


def load_and_register_hyb_tile(
    data_path,
    tile_coors=(0, 0, 0),
    prefix="hybridisation_1_1",
    suffix="fstack",
    filter_r=(2, 4),
    correct_illumination=False,
    correct_channels=False,
):
    processed_path = Path(PARAMETERS["data_root"]["processed"])
    tforms_fname = (
        f"tforms_corrected_{prefix}_{tile_coors[0]}_{tile_coors[1]}_{tile_coors[2]}.npz"
    )
    tforms = np.load(
        processed_path / data_path / "reg" / tforms_fname, allow_pickle=True
    )
    stack = load_tile_by_coors(
        data_path, tile_coors=tile_coors, suffix=suffix, prefix=prefix
    )
    stack = apply_corrections(
        stack, tforms["scales"], tforms["angles"], tforms["shifts"], cval=np.nan
    )
    bad_pixels = np.any(np.isnan(stack), axis=(2))
    stack[np.isnan(stack)] = 0
    if correct_illumination:
        stack = apply_illumination_correction(data_path, stack, prefix)
    if filter_r:
        stack = filter_stack(stack, r1=filter_r[0], r2=filter_r[1])
        mask = np.ones((filter_r[1] * 2 + 1, filter_r[1] * 2 + 1))
        bad_pixels = binary_dilation(bad_pixels, mask)
    if correct_channels:
        correction_path = processed_path / data_path / f"correction_{prefix}.npz"
        norm_factors = np.load(correction_path, allow_pickle=True)["norm_factors"]
        stack = stack / norm_factors[np.newaxis, np.newaxis, :]
    return stack, bad_pixels


def load_and_register_tile(
    data_path,
    tile_coors=(0, 0, 0),
    prefix="genes_round",
    suffix="fstack",
    filter_r=(2, 4),
    correct_channels=False,
    corrected_shifts=True,
    correct_illumination=False,
    nrounds=7,
):
    processed_path = Path(PARAMETERS["data_root"]["processed"])
    if corrected_shifts:
        tforms_fname = f"tforms_corrected_{prefix}_{tile_coors[0]}_{tile_coors[1]}_{tile_coors[2]}.npz"
        tforms_path = processed_path / data_path / "reg" / tforms_fname
    else:
        tforms_fname = f"tforms_{prefix}.npz"
        tforms_path = processed_path / data_path / tforms_fname
    tforms = np.load(tforms_path, allow_pickle=True)

    stack = load_sequencing_rounds(
        data_path, tile_coors, suffix=suffix, prefix=prefix, nrounds=nrounds
    )

    tforms = generate_channel_round_transforms(
        tforms["angles_within_channels"],
        tforms["shifts_within_channels"],
        tforms["scales_between_channels"],
        tforms["angles_between_channels"],
        tforms["shifts_between_channels"],
        stack.shape[:2],
    )
    stack = align_channels_and_rounds(stack, tforms)
    if correct_illumination:
        stack = apply_illumination_correction(data_path, stack, prefix)
    bad_pixels = np.any(np.isnan(stack), axis=(2, 3))
    stack[np.isnan(stack)] = 0
    if filter_r:
        stack = filter_stack(stack, r1=filter_r[0], r2=filter_r[1])
        mask = np.ones((filter_r[1] * 2 + 1, filter_r[1] * 2 + 1))
        bad_pixels = binary_dilation(bad_pixels, mask)
    if correct_channels:
        correction_path = processed_path / data_path / f"correction_{prefix}.npz"
        norm_factors = np.load(correction_path, allow_pickle=True)["norm_factors"]
        if correct_channels == "round1_only":
            stack = stack / norm_factors[np.newaxis, np.newaxis, :, 0, np.newaxis]
        else:
            stack = stack / norm_factors[np.newaxis, np.newaxis, :, :]

    return stack, bad_pixels


def batch_process_tiles(data_path, script, additional_args=""):
    processed_path = Path(PARAMETERS["data_root"]["processed"])
    roi_dims = np.load(processed_path / data_path / "roi_dims.npy")
    script_path = str(Path(__file__).parent.parent.parent / f"{script}.sh")
    ops = np.load(processed_path / data_path / "ops.npy", allow_pickle=True).item()
    use_rois = np.in1d(roi_dims[:, 0], ops["use_rois"])
    for roi in roi_dims[use_rois, :]:
        nx = roi[1] + 1
        ny = roi[2] + 1
        for iy in range(ny):
            for ix in range(nx):
                args = (
                    f"--export=DATAPATH={data_path},ROI={roi[0]},TILEX={ix},TILEY={iy}"
                )
                args = args + additional_args
                args = args + f" --output={Path.home()}/slurm_logs/iss_{script}_%j.out"
                command = f"sbatch {args} {script_path}"
                print(command)
                subprocess.Popen(
                    shlex.split(command),
                    stdout=subprocess.DEVNULL,
                    stderr=subprocess.STDOUT,
                )


def load_spot_sign_image(data_path, threshold):
    processed_path = Path(PARAMETERS["data_root"]["processed"])
    spot_image_path = processed_path / data_path / "spot_sign_image.npy"
    if spot_image_path.exists():
        spot_sign_image = np.load(spot_image_path)
    else:
        print("No spot sign image for this dataset - using default.")
        spot_sign_image = np.load(
            Path(__file__).parent.parent / "call/spot_signimage.npy"
        )
    spot_sign_image[np.abs(spot_sign_image) < threshold] = 0
    return spot_sign_image


def run_omp_on_tile(
    data_path,
    tile_coors,
    save_stack=False,
    correct_channels=False,
    prefix="genes_round",
):
    processed_path = Path(PARAMETERS["data_root"]["processed"])
    ops_path = processed_path / data_path / "ops.npy"
    ops = np.load(ops_path, allow_pickle=True).item()

    stack, bad_pixels = load_and_register_tile(
        data_path,
        tile_coors,
        suffix=ops["projection"],
        correct_channels=correct_channels,
        prefix=prefix,
    )
    stack = stack[:, :, np.argsort(ops["camera_order"]), :]

    if save_stack:
        save_dir = processed_path / data_path / "reg"
        save_dir.mkdir(parents=True, exist_ok=True)
        stack_path = (
            save_dir / f"tile_{tile_coors[0]}_{tile_coors[1]}_{tile_coors[2]}.tif"
        )
        write_stack(stack.copy(), stack_path, bigtiff=True)

    stack = np.moveaxis(stack, 2, 3)

    omp_stat = np.load(processed_path / data_path / "gene_dict.npz", allow_pickle=True)
    g, _, _ = run_omp(
        stack,
        omp_stat["gene_dict"],
        tol=ops["omp_threshold"],
        weighted=True,
        refit_background=True,
        alpha=ops["omp_alpha"],
        norm_shift=omp_stat["norm_shift"],
        max_comp=ops["omp_max_genes"],
        min_intensity=ops["omp_min_intensity"],
    )

    for igene in range(g.shape[2]):
        g[bad_pixels, igene] = 0

    spot_sign_image = load_spot_sign_image(data_path, ops["spot_threshold"])
    gene_spots = find_gene_spots(
        g,
        spot_sign_image,
        rho=ops["spot_rho"],
        omp_score_threshold=ops["spot_threshold"],
    )

    for df, gene in zip(gene_spots, omp_stat["gene_names"]):
        df["gene"] = gene
    save_dir = processed_path / data_path / "spots"
    save_dir.mkdir(parents=True, exist_ok=True)
    pd.concat(gene_spots).to_pickle(
        save_dir / f"{prefix}_spots_{tile_coors[0]}_{tile_coors[1]}_{tile_coors[2]}.pkl"
    )


def create_single_average(
    data_path, subfolder, subtract_black, prefix_filter=None, suffix=None
):
    """Create normalised average of all tifs in a single folder.

    If prefix_filter is not None, the output will be "{prefix_filter}_average.tif",
    otherwise it will be "{folder_path.name}_average.tif"

    Other arguments are read from `ops`:
        average_clip_value: Value to clip images before averaging.
        normalise: Normalise output maximum to one.

    Args:
        data_path (str): Path to the acquisition folder, relative to `projects` folder
        subfolder (str): subfolder in folder_path containing the tifs to average.
        subtract_black (bool): Subtract black level (read from `ops`)
        prefix_filter (str, optional): prefix name to filter tifs. Only file starting
            with `prefix` will be averaged. Defaults to None.
        suffix (str, optional): suffix to filter tifs. Defaults to None
    """

    print("Creating single average")
    print("  Args:")
    print(f"    data_path={data_path}")
    print(f"    subfolder={subfolder}")
    print(f"    subtract_black={subtract_black}")
    print(f"    prefix_filter={prefix_filter}")
    print(f"    suffix={suffix}", flush=True)

    processed_path = Path(PARAMETERS["data_root"]["processed"])
    data_path = Path(data_path)
    ops = np.load(processed_path / data_path / "ops.npy", allow_pickle=True).item()
    if prefix_filter is None:
        target_file = f"{subfolder}_average.tif"
    else:
        target_file = f"{prefix_filter}_average.tif"
    target_file = processed_path / data_path / "averages" / target_file

    # ensure the directory exists for first average.
    target_file.parent.mkdir(exist_ok=True)

    black_level = ops["black_level"] if subtract_black else 0

    av_image = correction.compute_mean_image(
        processed_path / data_path / subfolder,
        prefix=prefix_filter,
        black_level=black_level,
        max_value=ops["average_clip_value"],
        verbose=True,
        median_filter=ops["average_median_filter"],
        normalise=True,
        suffix=suffix,
    )
    write_stack(av_image, target_file, bigtiff=False, dtype="float", clip=False)
    print(f"Average saved to {target_file}", flush=True)


def create_all_single_averages(
    data_path,
    todo=("genes_rounds", "barcode_rounds", "fluorescence", "hybridisation"),
):
    """Average all tiffs in each folder and then all folders by acquisition type

    Args:
        data_path (str): Path to data, relative to project.
        todo (tuple): type of acquisition to process. Default to `("genes_rounds",
            "barcode_rounds", "fluorescence", "hybridisation")`
    """

    data_path = Path(data_path)
    processed_path = Path(PARAMETERS["data_root"]["processed"])
    raw_path = Path(PARAMETERS["data_root"]["raw"])
    ops = np.load(processed_path / data_path / "ops.npy", allow_pickle=True).item()
    # get metadata
    metadata = raw_path / data_path / "{0}_metadata.yml".format(data_path.name)
    if not metadata.exists():
        raise IOError("Metadata not found.\n{0} does not exist".format(metadata))
    with open(metadata, "r") as fhandle:
        metadata = yaml.safe_load(fhandle)

    # Collect all folder names
    to_average = []
    for kind in todo:
        if kind.endswith("rounds"):
            folders = [
                "{0}_{1}_1".format(kind[:-1], acq + 1) for acq in range(metadata[kind])
            ]
            to_average.extend(folders)
        elif kind in ("fluorescence", "hybridisation"):
            to_average.extend(list(metadata[kind].keys()))
        else:
            raise IOError(
                f"Unknown type of acquisition: {kind}.\n"
                + "Valid types are 'XXXXX_rounds', 'fluorescence', 'hybridisation'"
            )

    script_path = str(Path(__file__).parent.parent.parent / "create_single_average.sh")
    for folder in to_average:
        data_folder = processed_path / data_path
        if not data_folder.is_dir():
            warnings.warn("{0} does not exists. Skipping".format(data_folder / folder))
            continue
        export_args = dict(
            DATAPATH=data_path,
            SUBFOLDER=folder,
            SUFFIX=ops["projection"],
        )
        args = "--export=" + ",".join([f"{k}={v}" for k, v in export_args.items()])
        args = (
            args
            + f" --output={Path.home()}/slurm_logs/iss_create_single_average_%j.out"
            + f" --error={Path.home()}/slurm_logs/iss_create_single_average_%j.err"
        )
        command = f"sbatch {args} {script_path}"
        print(command)
        system(command)


def create_grand_averages(
    data_path,
    prefix_todo=("genes_round", "barcode_round"),
):
    """Average single acquisition averages into grand average

    Args:
        data_path (str): Path to the folder, relative to `projects` folder
        prefix_todo (tuple, optional): List of str, names of the tifs to average.
            Defaults to ("genes_round", "barcode_round").
    """

    data_path = Path(data_path)
    subfolder = "averages"
    script_path = str(Path(__file__).parent.parent.parent / "create_grand_average.sh")
    for kind in prefix_todo:
        export_args = dict(
            DATAPATH=data_path,
            SUBFOLDER=subfolder,
            PREFIX=kind,
        )
        args = "--export=" + ",".join([f"{k}={v}" for k, v in export_args.items()])
        args = (
            args
            + f" --output={Path.home()}/slurm_logs/iss_create_grand_average_%j.out"
            + f" --error={Path.home()}/slurm_logs/iss_create_grand_average_%j.err"
        )
        command = f"sbatch {args} {script_path}"
        print(command)
        system(command)<|MERGE_RESOLUTION|>--- conflicted
+++ resolved
@@ -1,29 +1,15 @@
-<<<<<<< HEAD
-from os import system
+import subprocess, shlex
 import warnings
 import numpy as np
 import pandas as pd
 import glob
 import yaml
-=======
-import subprocess, shlex
-import numpy as np
-import pandas as pd
->>>>>>> 91a8fa91
 import re
 import matplotlib.pyplot as plt
 from flexiznam.config import PARAMETERS
 from pathlib import Path
-<<<<<<< HEAD
-from os.path import isfile
-from ..image import filter_stack, correction
-from ..reg import align_channels_and_rounds, generate_channel_round_transforms
-from ..io import load_stack, write_stack
-from ..segment import detect_isolated_spots
-from ..call import extract_spots, make_gene_templates, run_omp, find_gene_spots
-=======
 from skimage.morphology import binary_dilation
-from ..image import filter_stack, apply_illumination_correction
+from ..image import filter_stack, apply_illumination_correction, correction
 from ..reg import (
     align_channels_and_rounds,
     generate_channel_round_transforms,
@@ -271,7 +257,6 @@
         save_dir
         / f"barcode_round_spots_{tile_coors[0]}_{tile_coors[1]}_{tile_coors[2]}.pkl"
     )
->>>>>>> 91a8fa91
 
 
 def setup_omp(
