import subprocess, shlex
import warnings
import numpy as np
<<<<<<< HEAD
import pandas as pd
=======
>>>>>>> 3519ac4f
import re
from flexiznam.config import PARAMETERS
from pathlib import Path
<<<<<<< HEAD
from skimage.morphology import binary_dilation
from . import stitch
from . import ara_registration as ara_reg
from ..image import filter_stack, apply_illumination_correction, compute_mean_image
from ..reg import (
    align_channels_and_rounds,
    generate_channel_round_transforms,
    apply_corrections,
)
from ..io import (
    write_stack,
    load_tile_by_coors,
    load_metadata,
    load_hyb_probes_metadata,
    save_ome_tiff_pyramid,
    load_single_acq_metdata,
    load_section_position,
)
from ..segment import detect_isolated_spots, detect_spots
from ..call import (
    extract_spots,
    make_gene_templates,
    run_omp,
    find_gene_spots,
    detect_spots_by_shape,
    get_cluster_means,
    barcode_spots_dot_product,
    BASES,
)
from ..coppafish import scaled_k_means


def setup_hyb_spot_calling(data_path, score_thresh=0, vis=True):
    processed_path = Path(PARAMETERS["data_root"]["processed"])
    metadata = load_metadata(data_path)
    for hyb_round in metadata["hybridisation"].keys():
        cluster_means, _, genes = hyb_spot_cluster_means(
            data_path, hyb_round, score_thresh=score_thresh
        )
        if vis:
            plt.figure()
            plt.imshow(cluster_means)
            plt.title(hyb_round)
            plt.yticks(ticks=range(cluster_means.shape[0]), labels=genes)
        save_path = processed_path / data_path / f"{hyb_round}_cluster_means.npz"
        np.savez(save_path, cluster_means=cluster_means, genes=genes)


def hyb_spot_cluster_means(
    data_path,
    prefix,
    score_thresh=0,
    init_spot_colors=np.array([[0, 1, 0, 0], [0, 0, 0, 1]]),
):
    processed_path = Path(PARAMETERS["data_root"]["processed"])
    ops = np.load(processed_path / data_path / "ops.npy", allow_pickle=True).item()

    nch = len(ops["black_level"])
    metadata = load_metadata(data_path=data_path)
    hyb_probes = load_hyb_probes_metadata()
    init_spot_colors = []
    genes = []
    for probe in metadata["hybridisation"][prefix]["probes"]:
        this_probe = np.zeros(nch)
        this_probe[hyb_probes[probe]["channel"] - 1] = 1
        init_spot_colors.append(this_probe)
        genes.append(hyb_probes[probe]["target"])
    init_spot_colors = np.array(init_spot_colors)

    all_spots = []
    for ref_tile in ops["barcode_ref_tiles"]:
        print(f"detecting spots in tile {ref_tile}")
        stack, _ = load_and_register_hyb_tile(
            data_path,
            tile_coors=ref_tile,
            prefix=prefix,
            correct_channels=ops["hybridisation_correct_channels"],
        )
        spots = detect_spots(
            np.max(stack, axis=2), threshold=ops["hyb_spot_detection_threshold"]
        )
        stack = stack[:, :, np.argsort(ops["camera_order"]), np.newaxis]
        spots["size"] = np.ones(len(spots)) * ops["spot_extraction_radius"]
        extract_spots(spots, stack)
        all_spots.append(spots)

    all_spots = pd.concat(all_spots, ignore_index=True)
    x = np.stack(all_spots["trace"], axis=2)

    cluster_means, _, _, _, _, _ = scaled_k_means(
        x[0, :, :].T, init_spot_colors, score_thresh=score_thresh
    )
    return cluster_means, all_spots, genes


def extract_hyb_spots_all(data_path):
    processed_path = Path(PARAMETERS["data_root"]["processed"])
    roi_dims = np.load(processed_path / data_path / "roi_dims.npy")
    ops = np.load(processed_path / data_path / "ops.npy", allow_pickle=True).item()
    use_rois = np.in1d(roi_dims[:, 0], ops["use_rois"])
    metadata = load_metadata(data_path)
    script_path = str(
        Path(__file__).parent.parent.parent / "scripts" / "extract_hyb_spots.sh"
    )

    for hyb_round in metadata["hybridisation"].keys():
        for roi in roi_dims[use_rois, :]:
            args = f"--export=DATAPATH={data_path},ROI={roi[0]},PREFIX={hyb_round}"
            args = args + f" --output={Path.home()}/slurm_logs/iss_hyb_spots_%j.out"
            command = f"sbatch {args} {script_path}"
            print(command)
            subprocess.Popen(
                shlex.split(command),
                stdout=subprocess.DEVNULL,
                stderr=subprocess.STDOUT,
            )


def extract_hyb_spots_roi(data_path, prefix, roi):
    processed_path = Path(PARAMETERS["data_root"]["processed"])
    roi_dims = np.load(processed_path / data_path / "roi_dims.npy")
    ntiles = roi_dims[roi_dims[:, 0] == roi, 1:][0] + 1
    for ix in range(ntiles[0]):
        for iy in range(ntiles[1]):
            extract_hyb_spots_tile(data_path, (roi, ix, iy), prefix)
=======
from ..image import tilestats_and_mean_image
from ..io import write_stack, load_metadata, load_ops
>>>>>>> 3519ac4f


def save_roi_dimensions(data_path, prefix):
    """Determine the number of tiles in each ROI and save them.

    Args:
        data_path (str): Relative path to data.
        prefix (str): Directory name to use, e.g. "genes_round_1_1".
    """
    rois_list = get_roi_dimensions(data_path, prefix)

    processed_path = Path(PARAMETERS["data_root"]["processed"])
    (processed_path / data_path).mkdir(parents=True, exist_ok=True)

    np.save(processed_path / data_path / "roi_dims.npy", rois_list)


def get_roi_dimensions(data_path, prefix):
    """Find imaging ROIs and determine their dimensions.

    Args:
        data_path (str): path to data in the raw data directory.
        prefix (str): directory and file name prefix, e.g. 'round_01_1'

    """
    raw_path = Path(PARAMETERS["data_root"]["raw"])
    data_dir = raw_path / data_path / prefix
    fnames = [p.name for p in data_dir.glob("*.tif")]
    pattern = rf"{prefix}_MMStack_(\d*)-Pos(\d\d\d)_(\d\d\d).ome.tif"
    matcher = re.compile(pattern=pattern)
    tile_coors = np.stack(
        [np.array(matcher.match(fname).groups(), dtype=int) for fname in fnames]
    )

    rois = np.unique(tile_coors[:, 0])
    roi_list = []
    for roi in rois:
        roi_list.append(
            [
                roi,
                np.max(tile_coors[tile_coors[:, 0] == roi, 1]),
                np.max(tile_coors[tile_coors[:, 0] == roi, 2]),
            ]
        )

    return roi_list


def batch_process_tiles(data_path, script, additional_args=""):
    """Start sbatch scripts for all tiles across all rois.

    Args:
        data_path (str): Relative path to data.
        script (str): Filename stem of the sbatch script, e.g. `extract_tile`.
        additional_args (str, optional): Additional environment variable to export
            to pass to the sbatch job. Should start with a leading comma.
            Defaults to "".
    """
    processed_path = Path(PARAMETERS["data_root"]["processed"])
    roi_dims = np.load(processed_path / data_path / "roi_dims.npy")
    script_path = str(Path(__file__).parent.parent.parent / "scripts" / f"{script}.sh")
    ops = load_ops(data_path)
    use_rois = np.in1d(roi_dims[:, 0], ops["use_rois"])
    for roi in roi_dims[use_rois, :]:
        nx = roi[1] + 1
        ny = roi[2] + 1
        for iy in range(ny):
            for ix in range(nx):
                args = (
                    f"--export=DATAPATH={data_path},ROI={roi[0]},TILEX={ix},TILEY={iy}"
                )
                args = args + additional_args
                args = args + f" --output={Path.home()}/slurm_logs/iss_{script}_%j.out"
                command = f"sbatch {args} {script_path}"
                print(command)
                subprocess.Popen(
                    shlex.split(command),
                    stdout=subprocess.DEVNULL,
                    stderr=subprocess.STDOUT,
                )


def create_single_average(
    data_path,
    subfolder,
    subtract_black,
    prefix_filter=None,
    suffix=None,
    combine_tilestats=False,
):
    """Create normalised average of all tifs in a single folder.

    If prefix_filter is not None, the output will be "{prefix_filter}_average.tif",
    otherwise it will be "{folder_path.name}_average.tif"

    Other arguments are read from `ops`:
        average_clip_value: Value to clip images before averaging.
        normalise: Normalise output maximum to one.

    Args:
        data_path (str): Path to the acquisition folder, relative to `projects` folder
        subfolder (str): subfolder in folder_path containing the tifs to average.
        subtract_black (bool): Subtract black level (read from `ops`)
        prefix_filter (str, optional): prefix name to filter tifs. Only file starting
            with `prefix` will be averaged. Defaults to None.
        suffix (str, optional): suffix to filter tifs. Defaults to None
        combine_tilestats (bool, optional): Compute new tilestats distribution of
            averaged images if True, combine pre-existing tilestats into one otherwise.
            Defaults to False

    Returns:
        np.array: Average image
        np.array: Distribution of pixel values
    """

    print("Creating single average")
    print("  Args:")
    print(f"    data_path={data_path}")
    print(f"    subfolder={subfolder}")
    print(f"    subtract_black={subtract_black}")
    print(f"    prefix_filter={prefix_filter}")
    print(f"    suffix={suffix}")
    print(f"    combine_tilestats={combine_tilestats}", flush=True)

    processed_path = Path(PARAMETERS["data_root"]["processed"])
    ops = load_ops(data_path)
    if prefix_filter is None:
        target_file = f"{subfolder}_average.tif"
    else:
        target_file = f"{prefix_filter}_average.tif"
    target_stats = target_file.replace("_average.tif", "_tilestats.npy")
    target_file = processed_path / data_path / "averages" / target_file
    target_stats = processed_path / data_path / "averages" / target_stats
    # ensure the directory exists for first average.
    target_file.parent.mkdir(exist_ok=True)

    black_level = ops["black_level"] if subtract_black else 0

    av_image, tilestats = tilestats_and_mean_image(
        processed_path / data_path / subfolder,
        prefix=prefix_filter,
        black_level=black_level,
        max_value=ops["average_clip_value"],
        verbose=True,
        median_filter=ops["average_median_filter"],
        normalise=True,
        suffix=suffix,
        combine_tilestats=combine_tilestats,
    )
    write_stack(av_image, target_file, bigtiff=False, dtype="float", clip=False)
    np.save(target_stats, tilestats)
    print(f"Average saved to {target_file}, tilestats to {target_stats}", flush=True)
    return av_image, tilestats


def create_all_single_averages(
    data_path,
    todo=("genes_rounds", "barcode_rounds", "fluorescence", "hybridisation"),
):
    """Average all tiffs in each folder and then all folders by acquisition type

    Args:
        data_path (str): Path to data, relative to project.
        todo (tuple): type of acquisition to process. Default to `("genes_rounds",
            "barcode_rounds", "fluorescence", "hybridisation")`
    """
    processed_path = Path(PARAMETERS["data_root"]["processed"])
    ops = load_ops(data_path)
    metadata = load_metadata(data_path)

    # Collect all folder names
    to_average = []
    for kind in todo:
        if kind.endswith("rounds"):
            folders = [f"{kind[:-1]}_{acq + 1}_1" for acq in range(metadata[kind])]
            to_average.extend(folders)
        elif kind in ("fluorescence", "hybridisation"):
            to_average.extend(list(metadata[kind].keys()))
        else:
            raise IOError(
                f"Unknown type of acquisition: {kind}.\n"
                + "Valid types are 'XXXXX_rounds', 'fluorescence', 'hybridisation'"
            )

    script_path = str(
        Path(__file__).parent.parent.parent / "scripts" / "create_single_average.sh"
    )
    for folder in to_average:
        data_folder = processed_path / data_path
        if not data_folder.is_dir():
            warnings.warn("{0} does not exists. Skipping".format(data_folder / folder))
            continue
        export_args = dict(
            DATAPATH=data_path,
            SUBFOLDER=folder,
            SUFFIX=ops["projection"],
        )
        args = "--export=" + ",".join([f"{k}={v}" for k, v in export_args.items()])
        args = (
            args
            + f" --output={Path.home()}/slurm_logs/iss_create_single_average_%j.out"
            + f" --error={Path.home()}/slurm_logs/iss_create_single_average_%j.err"
        )
        command = f"sbatch {args} {script_path}"
        print(command)
        subprocess.Popen(
            shlex.split(command),
            stdout=subprocess.DEVNULL,
            stderr=subprocess.STDOUT,
        )


def create_grand_averages(
    data_path,
    prefix_todo=("genes_round", "barcode_round"),
):
    """Average single acquisition averages into grand average

    Args:
        data_path (str): Path to the folder, relative to `projects` folder
        prefix_todo (tuple, optional): List of str, names of the tifs to average.
            Defaults to ("genes_round", "barcode_round").
    """
    subfolder = "averages"
    script_path = str(
        Path(__file__).parent.parent.parent / "scripts" / "create_grand_average.sh"
    )
    for kind in prefix_todo:
        export_args = dict(
            DATAPATH=data_path,
            SUBFOLDER=subfolder,
            PREFIX=kind,
        )
        args = "--export=" + ",".join([f"{k}={v}" for k, v in export_args.items()])
        args = (
            args
            + f" --output={Path.home()}/slurm_logs/iss_create_grand_average_%j.out"
            + f" --error={Path.home()}/slurm_logs/iss_create_grand_average_%j.err"
        )
        command = f"sbatch {args} {script_path}"
        print(command)
        subprocess.Popen(
            shlex.split(command),
            stdout=subprocess.DEVNULL,
            stderr=subprocess.STDOUT,
        )


def overview_for_ara_registration(
    data_path,
    rois_to_do=None,
    bulb_first=True,
    sigma_blur=10,
):
    """Generate a stitched overview for registering to the ARA

    ABBA requires pyramidal OME-TIFF with resolution information. We will generate such
    stitched files and save them with a log yaml file indicating info about downsampling

    Args:
        data_path (str): Relative path to the data folder
        rois_to_do (list, optional): ROIs to process. If None (default), process all
            ROIs
        max_pixel_size (float, optional): Pixel size in um for the highest level of the
            pyramid. None to keep original size. Defaults to 1
        bulb_first (bool, optional): Was the first slice closer to the olfactory
            bulb than the last? Defaults to True.
        sigma_blur (float, optional): sigma of the gaussian filter, in downsampled
            pixel size. Defaults to 10
    """

    processed_path = Path(PARAMETERS["data_root"]["processed"])
    registration_folder = processed_path / data_path / "register_to_ara"
    registration_folder.mkdir(exist_ok=True)
    # also make sure that the relevant subfolders are created
    (registration_folder / "qupath_project").mkdir(exist_ok=True)
    (registration_folder / "deepslice").mkdir(exist_ok=True)

    metadata = load_metadata(data_path)
    if rois_to_do is None:
        rois_to_do = metadata["ROI"].keys()
    roi_slice_pos_um, min_step = ara_reg.find_roi_position_on_cryostat(
        data_path=data_path, bulb_first=bulb_first
    )
    roi2section_order = {
        roi: int(pos / min_step) for roi, pos in roi_slice_pos_um.items()
    }
    script_path = str(
        Path(__file__).parent.parent.parent / "scripts" / "overview_single_roi.sh"
    )

    for roi in rois_to_do:

        export_args = dict(
            DATAPATH=data_path,
            ROI=roi,
            SIGMA=sigma_blur,
            SLICE_ID=roi2section_order[roi],
        )
        args = "--export=" + ",".join([f"{k}={v}" for k, v in export_args.items()])
        args = (
            args
            + f" --output={Path.home()}/slurm_logs/iss_overview_roi_%j.out"
            + f" --error={Path.home()}/slurm_logs/iss_overview_roi_%j.err"
        )
        command = f"sbatch {args} {script_path}"
        print(command)
        subprocess.Popen(
            shlex.split(command),
            stdout=subprocess.DEVNULL,
            stderr=subprocess.STDOUT,
        )<|MERGE_RESOLUTION|>--- conflicted
+++ resolved
@@ -1,143 +1,13 @@
 import subprocess, shlex
 import warnings
 import numpy as np
-<<<<<<< HEAD
-import pandas as pd
-=======
->>>>>>> 3519ac4f
 import re
 from flexiznam.config import PARAMETERS
 from pathlib import Path
-<<<<<<< HEAD
-from skimage.morphology import binary_dilation
-from . import stitch
 from . import ara_registration as ara_reg
-from ..image import filter_stack, apply_illumination_correction, compute_mean_image
-from ..reg import (
-    align_channels_and_rounds,
-    generate_channel_round_transforms,
-    apply_corrections,
-)
-from ..io import (
-    write_stack,
-    load_tile_by_coors,
-    load_metadata,
-    load_hyb_probes_metadata,
-    save_ome_tiff_pyramid,
-    load_single_acq_metdata,
-    load_section_position,
-)
-from ..segment import detect_isolated_spots, detect_spots
-from ..call import (
-    extract_spots,
-    make_gene_templates,
-    run_omp,
-    find_gene_spots,
-    detect_spots_by_shape,
-    get_cluster_means,
-    barcode_spots_dot_product,
-    BASES,
-)
-from ..coppafish import scaled_k_means
-
-
-def setup_hyb_spot_calling(data_path, score_thresh=0, vis=True):
-    processed_path = Path(PARAMETERS["data_root"]["processed"])
-    metadata = load_metadata(data_path)
-    for hyb_round in metadata["hybridisation"].keys():
-        cluster_means, _, genes = hyb_spot_cluster_means(
-            data_path, hyb_round, score_thresh=score_thresh
-        )
-        if vis:
-            plt.figure()
-            plt.imshow(cluster_means)
-            plt.title(hyb_round)
-            plt.yticks(ticks=range(cluster_means.shape[0]), labels=genes)
-        save_path = processed_path / data_path / f"{hyb_round}_cluster_means.npz"
-        np.savez(save_path, cluster_means=cluster_means, genes=genes)
-
-
-def hyb_spot_cluster_means(
-    data_path,
-    prefix,
-    score_thresh=0,
-    init_spot_colors=np.array([[0, 1, 0, 0], [0, 0, 0, 1]]),
-):
-    processed_path = Path(PARAMETERS["data_root"]["processed"])
-    ops = np.load(processed_path / data_path / "ops.npy", allow_pickle=True).item()
-
-    nch = len(ops["black_level"])
-    metadata = load_metadata(data_path=data_path)
-    hyb_probes = load_hyb_probes_metadata()
-    init_spot_colors = []
-    genes = []
-    for probe in metadata["hybridisation"][prefix]["probes"]:
-        this_probe = np.zeros(nch)
-        this_probe[hyb_probes[probe]["channel"] - 1] = 1
-        init_spot_colors.append(this_probe)
-        genes.append(hyb_probes[probe]["target"])
-    init_spot_colors = np.array(init_spot_colors)
-
-    all_spots = []
-    for ref_tile in ops["barcode_ref_tiles"]:
-        print(f"detecting spots in tile {ref_tile}")
-        stack, _ = load_and_register_hyb_tile(
-            data_path,
-            tile_coors=ref_tile,
-            prefix=prefix,
-            correct_channels=ops["hybridisation_correct_channels"],
-        )
-        spots = detect_spots(
-            np.max(stack, axis=2), threshold=ops["hyb_spot_detection_threshold"]
-        )
-        stack = stack[:, :, np.argsort(ops["camera_order"]), np.newaxis]
-        spots["size"] = np.ones(len(spots)) * ops["spot_extraction_radius"]
-        extract_spots(spots, stack)
-        all_spots.append(spots)
-
-    all_spots = pd.concat(all_spots, ignore_index=True)
-    x = np.stack(all_spots["trace"], axis=2)
-
-    cluster_means, _, _, _, _, _ = scaled_k_means(
-        x[0, :, :].T, init_spot_colors, score_thresh=score_thresh
-    )
-    return cluster_means, all_spots, genes
-
-
-def extract_hyb_spots_all(data_path):
-    processed_path = Path(PARAMETERS["data_root"]["processed"])
-    roi_dims = np.load(processed_path / data_path / "roi_dims.npy")
-    ops = np.load(processed_path / data_path / "ops.npy", allow_pickle=True).item()
-    use_rois = np.in1d(roi_dims[:, 0], ops["use_rois"])
-    metadata = load_metadata(data_path)
-    script_path = str(
-        Path(__file__).parent.parent.parent / "scripts" / "extract_hyb_spots.sh"
-    )
-
-    for hyb_round in metadata["hybridisation"].keys():
-        for roi in roi_dims[use_rois, :]:
-            args = f"--export=DATAPATH={data_path},ROI={roi[0]},PREFIX={hyb_round}"
-            args = args + f" --output={Path.home()}/slurm_logs/iss_hyb_spots_%j.out"
-            command = f"sbatch {args} {script_path}"
-            print(command)
-            subprocess.Popen(
-                shlex.split(command),
-                stdout=subprocess.DEVNULL,
-                stderr=subprocess.STDOUT,
-            )
-
-
-def extract_hyb_spots_roi(data_path, prefix, roi):
-    processed_path = Path(PARAMETERS["data_root"]["processed"])
-    roi_dims = np.load(processed_path / data_path / "roi_dims.npy")
-    ntiles = roi_dims[roi_dims[:, 0] == roi, 1:][0] + 1
-    for ix in range(ntiles[0]):
-        for iy in range(ntiles[1]):
-            extract_hyb_spots_tile(data_path, (roi, ix, iy), prefix)
-=======
+from ..io import write_stack, load_metadata
 from ..image import tilestats_and_mean_image
 from ..io import write_stack, load_metadata, load_ops
->>>>>>> 3519ac4f
 
 
 def save_roi_dimensions(data_path, prefix):
