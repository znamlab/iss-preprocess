import subprocess, shlex
import numpy as np
import pandas as pd
import re
import matplotlib.pyplot as plt
from flexiznam.config import PARAMETERS
from pathlib import Path
from ..image import filter_stack, apply_illumination_correction
from ..reg import (
    align_channels_and_rounds,
    generate_channel_round_transforms,
    apply_corrections,
)
from ..io import (
    write_stack,
    load_tile_by_coors,
    load_metadata,
    load_hyb_probes_metadata,
)
from ..segment import detect_isolated_spots, detect_spots
from ..call import (
    extract_spots,
    make_gene_templates,
    run_omp,
    find_gene_spots,
    detect_spots_by_shape,
    get_cluster_means,
    rois_to_array,
    barcode_spots_dot_product,
    BASES,
)
from ..coppafish import scaled_k_means


def setup_hyb_spot_calling(data_path, score_thresh=0, vis=True):
    processed_path = Path(PARAMETERS["data_root"]["processed"])
    metadata = load_metadata(data_path)
    for hyb_round in metadata["hybridisation"].keys():
        cluster_means, _, genes = hyb_spot_cluster_means(
            data_path, hyb_round, score_thresh=score_thresh
        )
        if vis:
            plt.figure()
            plt.imshow(cluster_means)
            plt.title(hyb_round)
            plt.yticks(ticks=range(cluster_means.shape[0]), labels=genes)
        save_path = processed_path / data_path / f"{hyb_round}_cluster_means.npz"
        np.savez(save_path, cluster_means=cluster_means, genes=genes)


def hyb_spot_cluster_means(
    data_path,
    prefix,
    score_thresh=0,
    init_spot_colors=np.array([[0, 1, 0, 0], [0, 0, 0, 1]]),
):
    processed_path = Path(PARAMETERS["data_root"]["processed"])
    ops = np.load(processed_path / data_path / "ops.npy", allow_pickle=True).item()

    nch = len(ops["black_level"])
    metadata = load_metadata(data_path=data_path)
    hyb_probes = load_hyb_probes_metadata()
    init_spot_colors = []
    genes = []
    for probe in metadata["hybridisation"][prefix]["probes"]:
        this_probe = np.zeros(nch)
        this_probe[hyb_probes[probe]["channel"] - 1] = 1
        init_spot_colors.append(this_probe)
        genes.append(hyb_probes[probe]["target"])
    init_spot_colors = np.array(init_spot_colors)

    rois = []
    for ref_tile in ops["barcode_ref_tiles"]:
        print(f"detecting spots in tile {ref_tile}")
        stack, _ = load_and_register_hyb_tile(
            data_path, tile_coors=ref_tile, prefix=prefix
        )
        spots = detect_spots(
            np.max(stack, axis=2), threshold=ops["hyb_spot_detection_threshold"]
        )
        stack = stack[:, :, np.argsort(ops["camera_order"]), np.newaxis]
        spots["size"] = np.ones(len(spots)) * ops["spot_extraction_radius"]
        rois.extend(extract_spots(spots, np.moveaxis(stack, 2, 3)))
    x = rois_to_array(rois, normalize=False)
    cluster_means, _, _, _, _, _ = scaled_k_means(
        x[0, :, :].T, init_spot_colors, score_thresh=score_thresh
    )
    return cluster_means, rois, genes


def extract_hyb_spots_all(data_path):
    processed_path = Path(PARAMETERS["data_root"]["processed"])
    roi_dims = np.load(processed_path / data_path / "roi_dims.npy")
    ops = np.load(processed_path / data_path / "ops.npy", allow_pickle=True).item()
    use_rois = np.in1d(roi_dims[:, 0], ops["use_rois"])
    metadata = load_metadata(data_path)
    script_path = str(Path(__file__).parent.parent.parent / f"extract_hyb_spots.sh")

    for hyb_round in metadata["hybridisation"].keys():
        for roi in roi_dims[use_rois, :]:
            args = f"--export=DATAPATH={data_path},ROI={roi[0]},PREFIX={hyb_round}"
            args = args + f" --output={Path.home()}/slurm_logs/iss_hyb_spots_%j.out"
            command = f"sbatch {args} {script_path}"
            print(command)
            subprocess.Popen(
                shlex.split(command),
                stdout=subprocess.DEVNULL,
                stderr=subprocess.STDOUT,
            )


def extract_hyb_spots_roi(data_path, prefix, roi):
    processed_path = Path(PARAMETERS["data_root"]["processed"])
    roi_dims = np.load(processed_path / data_path / "roi_dims.npy")
    ntiles = roi_dims[roi_dims[:, 0] == roi, 1:][0] + 1
    for ix in range(ntiles[0]):
        for iy in range(ntiles[1]):
            extract_hyb_spots_tile(data_path, (roi, ix, iy), prefix)


def extract_hyb_spots_tile(data_path, tile_coors, prefix):
    processed_path = Path(PARAMETERS["data_root"]["processed"])
    ops = np.load(processed_path / data_path / "ops.npy", allow_pickle=True).item()
    clusters = np.load(
        processed_path / data_path / f"{prefix}_cluster_means.npz", allow_pickle=True
    )
    print(f"detecting spots in tile {tile_coors}")
    stack, _ = load_and_register_hyb_tile(
        data_path, tile_coors=tile_coors, prefix=prefix, correct_illumination=True
    )
    spots = detect_spots(
        np.max(stack, axis=2), threshold=ops["hyb_spot_detection_threshold"]
    )
    stack = stack[:, :, np.argsort(ops["camera_order"]), np.newaxis]
    spots["size"] = np.ones(len(spots)) * ops["spot_extraction_radius"]
    spot_rois = extract_spots(spots, np.moveaxis(stack, 2, 3))
    x = rois_to_array(spot_rois, normalize=False)
    spots["trace"] = [roi.trace for roi in spot_rois]
    x_norm = x[0, :, :].T / np.linalg.norm(x[0, :, :].T, axis=1)[:, np.newaxis]
    score = x_norm @ clusters["cluster_means"].T
    cluster_ind = np.argmax(score, axis=1)
    spots["cluster"] = cluster_ind
    spots["gene"] = clusters["genes"][cluster_ind]
    spots["score"] = np.squeeze(score[np.arange(x_norm.shape[0]), cluster_ind])
    spots["mean_intensity"] = [np.max(trace) for trace in spots["trace"]]

    save_dir = processed_path / data_path / "spots"
    save_dir.mkdir(parents=True, exist_ok=True)
    spots.to_pickle(
        save_dir / f"{prefix}_spots_{tile_coors[0]}_{tile_coors[1]}_{tile_coors[2]}.pkl"
    )


def setup_barcode_calling(
    data_path, score_thresh=0.5, spot_size=2, correct_channels=False
):
    processed_path = Path(PARAMETERS["data_root"]["processed"])
    ops = np.load(processed_path / data_path / "ops.npy", allow_pickle=True).item()
    rois = []
    for ref_tile in ops["barcode_ref_tiles"]:
        print(f"detecting spots in tile {ref_tile}")
        stack, bad_pixels = load_and_register_tile(
            data_path,
            ref_tile,
            filter_r=ops["filter_r"],
            prefix="barcode_round",
            suffix=ops["projection"],
            nrounds=ops["barcode_rounds"],
            correct_channels=correct_channels,
            corrected_shifts=True,
            correct_illumination=False,
        )
        stack = stack[:, :, np.argsort(ops["camera_order"]), :]
        spots = detect_isolated_spots(
            np.std(stack, axis=(2, 3)),
            detection_threshold=ops["barcode_detection_threshold"],
            isolation_threshold=ops["barcode_isolation_threshold"],
        )
        spots["size"] = np.ones(len(spots)) * spot_size
        rois.extend(extract_spots(spots, np.moveaxis(stack, 2, 3)))
    cluster_means = get_cluster_means(rois, vis=True, score_thresh=score_thresh)
    return cluster_means, rois


def basecall_tile(data_path, tile_coors):
    processed_path = Path(PARAMETERS["data_root"]["processed"])
    ops = np.load(processed_path / data_path / "ops.npy", allow_pickle=True).item()
    cluster_means = np.load(processed_path / data_path / "barcode_cluster_means.npy")
    nrounds = cluster_means.shape[0]

    stack, bad_pixels = load_and_register_tile(
        data_path,
        tile_coors,
        filter_r=ops["filter_r"],
        prefix="barcode_round",
        suffix=ops["projection"],
        nrounds=nrounds,
        correct_channels=ops["barcode_correct_channels"],
        corrected_shifts=True,
        correct_illumination=True,
    )
    stack = stack[:, :, np.argsort(ops["camera_order"]), :]
    stack[bad_pixels, :, :] = 0
    spot_sign_image = load_spot_sign_image(data_path, ops["spot_threshold"])
    spots = detect_spots_by_shape(
        np.mean(stack, axis=(2, 3)),
        spot_sign_image,
        threshold=ops["barcode_detection_threshold_basecalling"],
        rho=ops["barcode_spot_rho"],
    )
    spots["size"] = np.ones(len(spots)) * ops["spot_extraction_radius"]
    spot_rois = extract_spots(spots, np.moveaxis(stack, 2, 3))
    x = rois_to_array(spot_rois, normalize=False)
    spots["trace"] = [roi.trace for roi in spot_rois]
    cluster_inds = []
    top_score = []

    nrounds = x.shape[0]
    for iround in range(nrounds):
        this_round_means = cluster_means[iround]
        this_round_means = this_round_means / np.linalg.norm(this_round_means, axis=1)
        x_norm = (
            x[iround, :, :].T / np.linalg.norm(x[iround, :, :].T, axis=1)[:, np.newaxis]
        )
        score = x_norm @ this_round_means.T
        cluster_ind = np.argmax(score, axis=1)
        cluster_inds.append(cluster_ind)
        top_score.append(np.squeeze(score[np.arange(x_norm.shape[0]), cluster_ind]))

    mean_score = np.mean(np.stack(top_score, axis=1), axis=1)
    sequences = np.stack(cluster_inds, axis=1)
    spots["sequence"] = [seq for seq in sequences]
    scores = np.stack(top_score, axis=1)
    spots["scores"] = [s for s in scores]
    spots["mean_score"] = mean_score
    spots["bases"] = ["".join(BASES[seq]) for seq in spots["sequence"]]
    spots["dot_product_score"] = barcode_spots_dot_product(spots, cluster_means)
    spots["mean_intensity"] = [np.mean(np.abs(trace)) for trace in spots["trace"]]
    save_dir = processed_path / data_path / "spots"
    save_dir.mkdir(parents=True, exist_ok=True)
    spots.to_pickle(
        save_dir
        / f"barcode_round_spots_{tile_coors[0]}_{tile_coors[1]}_{tile_coors[2]}.pkl"
    )


def setup_omp(
    stack,
    codebook_name="codebook_83gene_pool.csv",
    detection_threshold=40,
    isolation_threshold=30,
):
    """Prepare variables required to run the OMP algorithm.

    Args:
        stack (numpy.ndarray): X x Y x C x R image stack.

    Returns:
        numpy.ndarray: N x M dictionary, where N = R * C and M is the
            number of genes.
        list: gene names.
        float: norm shift for the OMP algorithm, estimated as median norm of all pixels.

    """
    stack = np.moveaxis(stack, 2, 3)
    spots = detect_isolated_spots(
        np.std(stack, axis=(2, 3)),
        detection_threshold=detection_threshold,
        isolation_threshold=isolation_threshold,
    )

    rois = extract_spots(spots, stack)
    cluster_means = get_cluster_means(rois, vis=True)
    codebook = pd.read_csv(
        Path(__file__).parent.parent / "call" / codebook_name,
        header=None,
        names=["gii", "seq", "gene"],
    )
    gene_dict, unique_genes = make_gene_templates(cluster_means, codebook, vis=True)

    norm_shift = np.sqrt(
        np.median(
            np.sum(
                np.reshape(stack, (stack.shape[0], stack.shape[1], -1)) ** 2,
                axis=2,
            )
        )
    )
    return gene_dict, unique_genes, norm_shift


def save_roi_dimensions(data_path, prefix):
    rois_list = get_roi_dimensions(data_path, prefix)

    processed_path = Path(PARAMETERS["data_root"]["processed"])
    (processed_path / data_path).mkdir(parents=True, exist_ok=True)

    np.save(processed_path / data_path / "roi_dims.npy", rois_list)


def get_roi_dimensions(data_path, prefix):
    """Find imaging ROIs and determine their dimensions.

    Args:
        data_path (str): path to data in the raw data directory.
        prefix (str): directory and file name prefix, e.g. 'round_01_1'

    """
    raw_path = Path(PARAMETERS["data_root"]["raw"])
    data_dir = raw_path / data_path / prefix
    fnames = [p.name for p in data_dir.glob("*.tif")]
    pattern = f"{prefix}_MMStack_(\d*)-Pos(\d\d\d)_(\d\d\d).ome.tif"
    matcher = re.compile(pattern=pattern)
    tile_coors = np.stack(
        [np.array(matcher.match(fname).groups(), dtype=int) for fname in fnames]
    )

    rois = np.unique(tile_coors[:, 0])
    roi_list = []
    for roi in rois:
        roi_list.append(
            [
                roi,
                np.max(tile_coors[tile_coors[:, 0] == roi, 1]),
                np.max(tile_coors[tile_coors[:, 0] == roi, 2]),
            ]
        )

    return roi_list


# AB: LGTM 10/03/23
def load_sequencing_rounds(
    data_path, tile_coors=(1, 0, 0), nrounds=7, suffix="fstack", prefix="round"
):
    """Load processed tile images across rounds

    Args:
        data_path (str): relative path to dataset.
        tile_coors (tuple, optional): Coordinates of tile to load: ROI, Xpos, Ypos.
            Defaults to (1,0,0).
        nrounds (int, optional): Number of rounds to load. Defaults to 7.
        suffix (str, optional): File name suffix. Defaults to 'fstack'.
        prefix (str, optional): the folder name prefix, before round number. Defaults 
            to "round"

    Returns:
        numpy.ndarray: X x Y x channels x rounds stack. 

    """
    ims = []
    for iround in range(nrounds):
        dirname = f"{prefix}_{iround+1}_1"
        ims.append(
            load_tile_by_coors(
                data_path, tile_coors=tile_coors, suffix=suffix, prefix=dirname
            )
        )
    return np.stack(ims, axis=3)


<<<<<<< HEAD
# AB: LGTM
def estimate_channel_correction(data_path, prefix="round", nrounds=7):
    """Compute grayscale value distribution and normalisation factors

    Each `correction_tiles` of `ops` is filtered before being used to compute the 
    distribution of pixel values.
    Normalisation factor to equalise these distribution across channels and rounds are
    defined as `ops["correction_quantile"]` of the distribution.

    Args:
        data_path (str or Path): Relative path to the data folder
        prefix (str, optional): Folder name prefix, before round number. Defaults 
            to "round".
        nrounds (int, optional): Number of rounds. Defaults to 7.

    Returns:
        pixel_dist (np.array): A 65536 x Nch x Nrounds distribution of grayscale values 
            for filtered stacks
        norm_factors (np.array) A Nch x Nround array of normalising factors
    """
=======
def estimate_channel_correction(data_path, prefix="genes_round", nrounds=7):
>>>>>>> 90e8b302
    processed_path = Path(PARAMETERS["data_root"]["processed"])
    ops = np.load(processed_path / data_path / "ops.npy", allow_pickle=True).item()
    nch = len(ops["black_level"])

    max_val = 65535
    pixel_dist = np.zeros((max_val + 1, nch, nrounds))

    for tile in ops["correction_tiles"]:
        print(f"counting pixel values for roi {tile[0]}, tile {tile[1]}, {tile[2]}")
        stack = filter_stack(
            load_sequencing_rounds(
                data_path,
                tile,
                suffix=ops["projection"],
                prefix=prefix,
                nrounds=nrounds,
            ),
            r1=ops["filter_r"][0],
            r2=ops["filter_r"][1],
        )
        for iround in range(nrounds):
            for ich in range(nch):
                stack[stack < 0] = 0
                pixel_dist[:, ich, iround] += np.bincount(
                    stack[:, :, ich, iround].flatten().astype(np.uint16),
                    minlength=max_val + 1,
                )

    cumulative_pixel_dist = np.cumsum(pixel_dist, axis=0)
    cumulative_pixel_dist = cumulative_pixel_dist / cumulative_pixel_dist[-1, :, :]
    norm_factors = np.zeros((nch, nrounds))
    for iround in range(nrounds):
        for ich in range(nch):
            norm_factors[ich, iround] = np.argmax(
                cumulative_pixel_dist[:, ich, iround] > ops["correction_quantile"]
            )
    return pixel_dist, norm_factors


def load_and_register_hyb_tile(
    data_path,
    tile_coors=(0, 0, 0),
    prefix="hybridisation_1_1",
    suffix="fstack",
    filter_r=(2, 4),
    correct_illumination=False,
):
    processed_path = Path(PARAMETERS["data_root"]["processed"])
    tforms_fname = (
        f"tforms_corrected_{prefix}_{tile_coors[0]}_{tile_coors[1]}_{tile_coors[2]}.npz"
    )
    tforms = np.load(
        processed_path / data_path / "reg" / tforms_fname, allow_pickle=True
    )
    stack = load_tile_by_coors(
        data_path, tile_coors=tile_coors, suffix=suffix, prefix=prefix
    )
    stack = apply_corrections(
        stack, tforms["scales"], tforms["angles"], tforms["shifts"], cval=np.nan
    )
    bad_pixels = np.any(np.isnan(stack), axis=(2))

    if correct_illumination:
        stack = apply_illumination_correction(data_path, stack, prefix)
    if filter_r:
        stack = filter_stack(stack, r1=filter_r[0], r2=filter_r[1])
    return stack, bad_pixels


def load_and_register_tile(
    data_path,
    tile_coors=(0, 0, 0),
    prefix="genes_round",
    suffix="fstack",
    filter_r=(2, 4),
    correct_channels=False,
    corrected_shifts=True,
    correct_illumination=False,
    nrounds=7,
):
    processed_path = Path(PARAMETERS["data_root"]["processed"])
    if corrected_shifts:
        tforms_fname = f"tforms_corrected_{prefix}_{tile_coors[0]}_{tile_coors[1]}_{tile_coors[2]}.npz"
        tforms_path = processed_path / data_path / "reg" / tforms_fname
    else:
        tforms_fname = f"tforms_{prefix}.npz"
        tforms_path = processed_path / data_path / tforms_fname
    tforms = np.load(tforms_path, allow_pickle=True)

    stack = load_sequencing_rounds(
        data_path, tile_coors, suffix=suffix, prefix=prefix, nrounds=nrounds
    )

    tforms = generate_channel_round_transforms(
        tforms["angles_within_channels"],
        tforms["shifts_within_channels"],
        tforms["scales_between_channels"],
        tforms["angles_between_channels"],
        tforms["shifts_between_channels"],
        stack.shape[:2],
    )
    stack = align_channels_and_rounds(stack, tforms)
    if correct_illumination:
        stack = apply_illumination_correction(data_path, stack, prefix)
    bad_pixels = np.any(np.isnan(stack), axis=(2, 3))
    stack[np.isnan(stack)] = 0
    if filter_r:
        stack = filter_stack(stack, r1=filter_r[0], r2=filter_r[1])
    if correct_channels:
        correction_path = processed_path / data_path / f"correction_{prefix}.npz"
        norm_factors = np.load(correction_path, allow_pickle=True)["norm_factors"]
        if correct_channels == "round1_only":
            stack = stack / norm_factors[np.newaxis, np.newaxis, :, 0, np.newaxis]
        else:
            stack = stack / norm_factors[np.newaxis, np.newaxis, :, :]

    return stack, bad_pixels


def batch_process_tiles(data_path, script, additional_args=""):
    processed_path = Path(PARAMETERS["data_root"]["processed"])
    roi_dims = np.load(processed_path / data_path / "roi_dims.npy")
    script_path = str(Path(__file__).parent.parent.parent / f"{script}.sh")
    ops = np.load(processed_path / data_path / "ops.npy", allow_pickle=True).item()
    use_rois = np.in1d(roi_dims[:, 0], ops["use_rois"])
    for roi in roi_dims[use_rois, :]:
        nx = roi[1] + 1
        ny = roi[2] + 1
        for iy in range(ny):
            for ix in range(nx):
                args = (
                    f"--export=DATAPATH={data_path},ROI={roi[0]},TILEX={ix},TILEY={iy}"
                )
                args = args + additional_args
                args = args + f" --output={Path.home()}/slurm_logs/iss_{script}_%j.out"
                command = f"sbatch {args} {script_path}"
                print(command)
                subprocess.Popen(
                    shlex.split(command),
                    stdout=subprocess.DEVNULL,
                    stderr=subprocess.STDOUT,
                )


def load_spot_sign_image(data_path, threshold):
    processed_path = Path(PARAMETERS["data_root"]["processed"])
    spot_image_path = processed_path / data_path / "spot_sign_image.npy"
    if spot_image_path.exists():
        spot_sign_image = np.load(spot_image_path)
    else:
        print("No spot sign image for this dataset - using default.")
        spot_sign_image = np.load(
            Path(__file__).parent.parent / "call/spot_signimage.npy"
        )
    spot_sign_image[np.abs(spot_sign_image) < threshold] = 0
    return spot_sign_image


def run_omp_on_tile(
    data_path,
    tile_coors,
    save_stack=False,
    correct_channels=False,
    prefix="genes_round",
):
    processed_path = Path(PARAMETERS["data_root"]["processed"])
    ops_path = processed_path / data_path / "ops.npy"
    ops = np.load(ops_path, allow_pickle=True).item()

    stack, bad_pixels = load_and_register_tile(
        data_path,
        tile_coors,
        suffix=ops["projection"],
        correct_channels=correct_channels,
        prefix=prefix,
    )
    stack = stack[:, :, np.argsort(ops["camera_order"]), :]

    if save_stack:
        save_dir = processed_path / data_path / "reg"
        save_dir.mkdir(parents=True, exist_ok=True)
        stack_path = (
            save_dir / f"tile_{tile_coors[0]}_{tile_coors[1]}_{tile_coors[2]}.tif"
        )
        write_stack(stack.copy(), stack_path, bigtiff=True)

    stack = np.moveaxis(stack, 2, 3)

    omp_stat = np.load(processed_path / data_path / "gene_dict.npz", allow_pickle=True)
    g, _, _ = run_omp(
        stack,
        omp_stat["gene_dict"],
        tol=ops["omp_threshold"],
        weighted=True,
        refit_background=True,
        alpha=ops["omp_alpha"],
        norm_shift=omp_stat["norm_shift"],
        max_comp=ops["omp_max_genes"],
        min_intensity=ops["omp_min_intensity"],
    )

    for igene in range(g.shape[2]):
        g[bad_pixels, igene] = 0

    spot_sign_image = load_spot_sign_image(data_path, ops["spot_threshold"])
    gene_spots = find_gene_spots(
        g,
        spot_sign_image,
        rho=ops["spot_rho"],
        omp_score_threshold=ops["spot_threshold"],
    )

    for df, gene in zip(gene_spots, omp_stat["gene_names"]):
        df["gene"] = gene
    save_dir = processed_path / data_path / "spots"
    save_dir.mkdir(parents=True, exist_ok=True)
    pd.concat(gene_spots).to_pickle(
        save_dir / f"{prefix}_spots_{tile_coors[0]}_{tile_coors[1]}_{tile_coors[2]}.pkl"
    )<|MERGE_RESOLUTION|>--- conflicted
+++ resolved
@@ -359,9 +359,8 @@
     return np.stack(ims, axis=3)
 
 
-<<<<<<< HEAD
 # AB: LGTM
-def estimate_channel_correction(data_path, prefix="round", nrounds=7):
+def estimate_channel_correction(data_path, prefix="genes_round", nrounds=7):
     """Compute grayscale value distribution and normalisation factors
 
     Each `correction_tiles` of `ops` is filtered before being used to compute the 
@@ -380,9 +379,6 @@
             for filtered stacks
         norm_factors (np.array) A Nch x Nround array of normalising factors
     """
-=======
-def estimate_channel_correction(data_path, prefix="genes_round", nrounds=7):
->>>>>>> 90e8b302
     processed_path = Path(PARAMETERS["data_root"]["processed"])
     ops = np.load(processed_path / data_path / "ops.npy", allow_pickle=True).item()
     nch = len(ops["black_level"])
