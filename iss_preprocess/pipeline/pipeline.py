--- conflicted
+++ resolved
@@ -139,12 +139,8 @@
         tile_coors (tuple, optional): Coordinates of tile to load: ROI, Xpos, Ypos.
             Defaults to (1,0,0).
         nrounds (int, optional): Number of rounds to load. Defaults to 7.
-<<<<<<< HEAD
-        suffix (str, optional): File name suffix. Defaults to 'proj'.
+        suffix (str, optional): File name suffix. Defaults to 'fstack'.
         prefix (str, optional): the folder name prefix, before round number. Defaults to "round"
-=======
-        suffix (str, optional): File name suffix. Defaults to '_fstack'.
->>>>>>> b232b419
 
     Returns:
         numpy.ndarray: X x Y x channels x rounds stack.
@@ -154,16 +150,10 @@
     processed_path = Path(PARAMETERS["data_root"]["processed"])
     ims = []
     for iround in range(nrounds):
-<<<<<<< HEAD
-        dirname = f"{prefix}_{str(iround+1)}_1"
-        fname = (
-            f"{prefix}_{str(iround+1)}_1_MMStack_{tile_roi}-"
-=======
         # dirname = f"{prefix}_{str(iround+1).zfill(2)}_1"
         dirname = f"{prefix}_{iround+1}_1"
         fname = (
             f"{prefix}_{iround+1}_1_MMStack_{tile_roi}-"
->>>>>>> b232b419
             + f"Pos{str(tile_x).zfill(3)}_{str(tile_y).zfill(3)}_{suffix}.tif"
         )
         ims.append(load_stack(processed_path / data_path / dirname / fname))
