--- conflicted
+++ resolved
@@ -276,14 +276,10 @@
         )
 
 
-<<<<<<< HEAD
 @updates_flexilims
 def create_grand_averages(
     data_path, prefix_todo=("genes_round", "barcode_round"),
 ):
-=======
-def create_grand_averages(data_path, prefix_todo=("genes_round", "barcode_round")):
->>>>>>> 8d2369e2
     """Average single acquisition averages into grand average
 
     Args:
