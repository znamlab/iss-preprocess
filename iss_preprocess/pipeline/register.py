--- conflicted
+++ resolved
@@ -534,13 +534,8 @@
     reg = np.nanmean(reg_all_channels, axis=(2, 3))
 
     if ops["reg_median_filter"]:
-<<<<<<< HEAD
-        ref = median_filter(ref, size=ops["reg_median_filter"], axes=(0, 1))
-        reg = median_filter(reg, size=ops["reg_median_filter"], axes=(0, 1))
-=======
         ref = median_filter(ref, footprint=disk(ops["reg_median_filter"]), axes=(0, 1))
         reg = median_filter(reg, footprint=disk(ops["reg_median_filter"]), axes=(0, 1))
->>>>>>> 50aae62d
 
     if binarise_quantile is not None:
         reg = reg > np.quantile(reg, binarise_quantile)
@@ -598,15 +593,9 @@
         / f"tforms_corrected_to_ref_{prefix}_{roi}_{tilex}_{tiley}.npz"
     )
     # always get tile shape for genes_round_1_1
-<<<<<<< HEAD
-    tile_shape = np.load(
-        processed_path / "reg" / f"{ref_prefix}_shifts.npz"
-    )["tile_shape"]
-=======
     tile_shape = np.load(processed_path / "reg" / f"{ref_prefix}_shifts.npz")[
         "tile_shape"
     ]
->>>>>>> 50aae62d
     spots_tform = make_transform(
         tform2ref["scales"][0][0],
         tform2ref["angles"][0][0],
