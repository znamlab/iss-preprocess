--- conflicted
+++ resolved
@@ -346,15 +346,9 @@
             tforms_best["shifts_within_channels"] = shifts_best
 
             # then for between, we need to update the matrix
-<<<<<<< HEAD
-            matrix_init = tforms_init[f"matrix_across_channels"]
-            matrix_corrected = tforms_corrected[f"matrix_across_channels"]
-            residuals = np.abs(matrix_init[:,:2, 2] - matrix_corrected[:,:2, 2])
-=======
             matrix_init = tforms_init["matrix_across_channels"]
             matrix_corrected = tforms_corrected["matrix_across_channels"]
-            residuals = np.abs(matrix_init[:2, 2] - matrix_corrected[:2, 2])
->>>>>>> 32b9d9a0
+            residuals = np.abs(matrix_init[:,:2, 2] - matrix_corrected[:,:2, 2])
             matrix_best = matrix_init.copy()
             bad = residuals > max_residuals
             matrix_best[:,:2, 2][bad] = matrix_corrected[:,:2, 2][bad]
