import numpy as np
import pandas as pd
from sklearn.linear_model import RANSACRegressor
<<<<<<< HEAD
from znamutils import slurm_it
import iss_preprocess as iss
=======
from scipy.ndimage import median_filter
>>>>>>> d5ec041d
from ..reg import (
    register_channels_and_rounds,
    estimate_shifts_for_tile,
    estimate_shifts_and_angles_for_tile,
    estimate_rotation_translation,
    make_transform,
)
from . import pipeline
from .sequencing import load_sequencing_rounds
from ..io import load_tile_by_coors, load_metadata, load_ops, get_roi_dimensions


@slurm_it(conda_env="iss-preprocess", slurm_options=dict(mem="64G"))
def register_reference_tile(data_path, prefix="genes_round"):
    """Estimate round and channel registration parameters for
    the specified tile, include shifts and rotations between rounds
    and shifts, rotations, and scaling between channels.

    Shifts are estimated using phase correlation. Rotation and
    scaling are estimated using iterative grid search.

    Args:
        data_path (str): Relative path to data.
        prefix (str, optional): Directory prefix to register.
            Defaults to "genes_round".

    """
    ops = load_ops(data_path)
    nrounds = ops[prefix + "s"]
    projection = ops[f"{prefix.split('_')[0].lower()}_projection"]
    stack = load_sequencing_rounds(
        data_path, ops["ref_tile"], prefix=prefix, suffix=projection, nrounds=nrounds
    )
    if ops["reg_median_filter"]:
        msize = ops["reg_median_filter"]
        print(f"Filtering with median filter of size {msize}")
        assert isinstance(msize, int), "reg_median_filter must be an integer"
        for ch in range(stack.shape[2]):
            for r in range(stack.shape[3]):
                stack[:, :, ch, r] = median_filter(stack[:, :, ch, r], size=msize)

    (
        angles_within_channels,
        shifts_within_channels,
        scales_between_channels,
        angles_between_channels,
        shifts_between_channels,
    ) = register_channels_and_rounds(
        stack, ref_ch=ops["ref_ch"], ref_round=ops["ref_round"]
    )
    save_path = iss.io.get_processed_path(data_path) / f"tforms_{prefix}.npz"
    np.savez(
        save_path,
        angles_within_channels=angles_within_channels,
        shifts_within_channels=shifts_within_channels,
        scales_between_channels=scales_between_channels,
        angles_between_channels=angles_between_channels,
        shifts_between_channels=shifts_between_channels,
        allow_pickle=True,
    )


def estimate_shifts_and_angles_by_coors(
    data_path,
    tile_coors=(0, 0, 0),
    prefix="hybridisation_1_1",
    suffix="fstack",
    reference_prefix="barcode_round",
):
    """Estimate shifts and rotations angles for hybridisation images.

    Args:
        data_path (str): Relative path to data.
        tile_coors (tuple, optional): Coordinates of tile to register, in (ROI, X, Y)
            format. Defaults to (0, 0, 0).
        prefix (str, optional): Prefix of the hybridisation round. Defaults to "hybridisation_1_1".
        reference_prefix (str, optional): Prefix to use for loading precomputed
            scale factors between channels. Defaults to "barcode_round".

    """
    processed_path = iss.io.get_processed_path(data_path)
    ops = load_ops(data_path)
    tforms_path = processed_path / f"tforms_{reference_prefix}.npz"
    stack = load_tile_by_coors(
        data_path, tile_coors=tile_coors, suffix=suffix, prefix=prefix
    )
    reference_tforms = np.load(tforms_path, allow_pickle=True)
    angles, shifts = estimate_shifts_and_angles_for_tile(
        stack, reference_tforms["scales_between_channels"], ref_ch=ops["ref_ch"]
    )
    save_dir = processed_path / "reg"
    save_dir.mkdir(parents=True, exist_ok=True)
    np.savez(
        save_dir
        / f"tforms_{prefix}_{tile_coors[0]}_{tile_coors[1]}_{tile_coors[2]}.npz",
        angles=angles,
        shifts=shifts,
        scales=reference_tforms["scales_between_channels"],
        allow_pickle=True,
    )


def estimate_shifts_by_coors(
    data_path, tile_coors=(0, 0, 0), prefix="genes_round", suffix="fstack"
):
    """Estimate shifts across channels and sequencing rounds using provided reference
    rotation angles and scale factors.

    Args:
        data_path (str): Relative path to data.
        tile_coors (tuple, optional): Coordinates of tile to register, in (ROI, X, Y)
            format. Defaults to (0, 0, 0).
        prefix (str, optional): Directory prefix to register. Defaults to "genes_round".
        suffix (str, optional): Filename suffix specifying which z-projection to use.
            Defaults to "fstack".

    """
    processed_path = iss.io.get_processed_path(data_path)
    ops = load_ops(data_path)
    nrounds = ops[prefix + "s"]
    tforms_path = processed_path / f"tforms_{prefix}.npz"
    stack = load_sequencing_rounds(
        data_path, tile_coors, suffix=suffix, prefix=prefix, nrounds=nrounds
    )
    reference_tforms = np.load(tforms_path, allow_pickle=True)
    (_, shifts_within_channels, shifts_between_channels) = estimate_shifts_for_tile(
        stack,
        reference_tforms["angles_within_channels"],
        reference_tforms["scales_between_channels"],
        reference_tforms["angles_between_channels"],
        ref_ch=ops["ref_ch"],
        ref_round=0,
    )
    save_dir = processed_path / "reg"
    save_dir.mkdir(parents=True, exist_ok=True)
    np.savez(
        save_dir
        / f"tforms_{prefix}_{tile_coors[0]}_{tile_coors[1]}_{tile_coors[2]}.npz",
        angles_within_channels=reference_tforms["angles_within_channels"],
        shifts_within_channels=shifts_within_channels,
        scales_between_channels=reference_tforms["scales_between_channels"],
        angles_between_channels=reference_tforms["angles_between_channels"],
        shifts_between_channels=shifts_between_channels,
        allow_pickle=True,
    )


def correct_shifts(data_path, prefix):
    """Use robust regression to correct shifts across tiles within an ROI
    for all ROIs.

    Args:
        data_path (str): Relative path to data.
        prefix (str): Directory prefix to use, e.g. "genes_round".

    """
    roi_dims = get_roi_dimensions(data_path)
    ops = load_ops(data_path)
    if "use_rois" not in ops.keys():
        ops["use_rois"] = roi_dims[:, 0]
    use_rois = np.in1d(roi_dims[:, 0], ops["use_rois"])
    for roi in roi_dims[use_rois, :]:
        correct_shifts_roi(
            data_path,
            roi,
            prefix=prefix,
            max_shift=ops["ransac_max_shift"],
            min_tiles=ops["ransac_min_tiles"],
        )
        filter_ransac_shifts(
            data_path, prefix, roi, max_residuals=ops["ransac_residual_threshold"]
        )
    iss.pipeline.check_tile_shifts(data_path, prefix)


def correct_shifts_roi(
    data_path, roi_dims, prefix="genes_round", max_shift=500, min_tiles=0
):
    """Use robust regression to correct shifts across tiles for a single ROI.

    RANSAC regression is applied to shifts within and across channels using
    tile X and Y position as predictors.

    Args:
        data_path (str): Relative path to data.
        roi_dims (tuple): Dimensions of the ROI to be processed, in (ROI_ID, Xtiles, Ytiles)
            format.
        prefix (str, optional): Directory prefix to use. Defaults to "genes_round".
        max_shift (int, optional): Maximum shift to include tiles in RANSAC regression.
            Tiles with larger absolute shifts will not be included in the fit but will
            still have their corrected shifts estimated. Defaults to 500.
        min_tiles (int, optional): Minimum number of tiles to use for RANSAC regression,
            otherwise median is used.

    """
    processed_path = iss.io.get_processed_path(data_path)
    roi = roi_dims[0]
    nx = roi_dims[1] + 1
    ny = roi_dims[2] + 1

    shifts_within_channels = []
    shifts_between_channels = []
    for iy in range(ny):
        for ix in range(nx):
            tforms = np.load(
                processed_path / "reg" / f"tforms_{prefix}_{roi}_{ix}_{iy}.npz"
            )
            shifts_within_channels.append(tforms["shifts_within_channels"])
            shifts_between_channels.append(tforms["shifts_between_channels"])
    shifts_within_channels = np.stack(shifts_within_channels, axis=3)
    shifts_between_channels = np.stack(shifts_between_channels, axis=2)

    xs, ys = np.meshgrid(range(nx), range(ny))
    shifts_within_channels_corrected = np.zeros(shifts_within_channels.shape)
    shifts_between_channels_corrected = np.zeros(shifts_between_channels.shape)
    # TODO: maybe make X in the loop above?
    X = np.stack([ys.flatten(), xs.flatten(), np.ones(nx * ny)], axis=1)
    ntiles = nx * ny
    if ntiles < min_tiles:
        shifts_within_channels_corrected = np.tile(
            np.median(shifts_within_channels, axis=3)[:, :, :, np.newaxis],
            (1, 1, 1, ntiles),
        )
        shifts_between_channels_corrected = np.tile(
            np.median(shifts_between_channels, axis=2)[:, :, np.newaxis], (1, 1, ntiles)
        )
    else:
        for ich in range(shifts_within_channels.shape[0]):
            for iround in range(shifts_within_channels.shape[1]):
                median_shift = np.median(
                    shifts_within_channels[ich, iround, :, :], axis=1
                )[:, np.newaxis]
                inliers = np.all(
                    np.abs(shifts_within_channels[ich, iround, :, :] - median_shift)
                    < max_shift,
                    axis=0,
                )
                for idim in range(2):
                    reg = RANSACRegressor(random_state=0).fit(
                        X[inliers, :],
                        shifts_within_channels[ich, iround, idim, inliers],
                    )
                    shifts_within_channels_corrected[
                        ich, iround, idim, :
                    ] = reg.predict(X)
            median_shift = np.median(shifts_between_channels[ich, :, :], axis=1)[
                :, np.newaxis
            ]
            inliers = np.all(
                np.abs(shifts_between_channels[ich, :, :] - median_shift) < max_shift,
                axis=0,
            )
            for idim in range(2):
                reg = RANSACRegressor(random_state=0).fit(
                    X[inliers, :], shifts_between_channels[ich, idim, inliers]
                )
                shifts_between_channels_corrected[ich, idim, :] = reg.predict(X)

    save_dir = processed_path / "reg"
    save_dir.mkdir(parents=True, exist_ok=True)
    itile = 0
    for iy in range(ny):
        for ix in range(nx):
            np.savez(
                save_dir / f"tforms_corrected_{prefix}_{roi}_{ix}_{iy}.npz",
                angles_within_channels=tforms["angles_within_channels"],
                shifts_within_channels=shifts_within_channels_corrected[:, :, :, itile],
                scales_between_channels=tforms["scales_between_channels"],
                angles_between_channels=tforms["angles_between_channels"],
                shifts_between_channels=shifts_between_channels_corrected[:, :, itile],
                allow_pickle=True,
            )
            # TODO: perhaps save in a cleaner way
            itile += 1


def filter_ransac_shifts(data_path, prefix, roi_dims, max_residuals=10):
    """Filter shifts to use RANSAC shifts only if the initial shifts are off

    Args:
        data_path (str): Relative path to data.
        prefix (str): Directory prefix to use, e.g. "genes_round".
        roi_dims (tuple): Dimensions of the ROI to be processed, in (ROI_ID, Xtiles,
            Ytiles)
        max_residuals (int, optional): Threshold on residuals above which the RANSAC
            shifts are used. Defaults to 10.
    """
    roi = roi_dims[0]
    nx = roi_dims[1] + 1
    ny = roi_dims[2] + 1
    save_dir = iss.io.get_processed_path(data_path) / "reg"
    for iy in range(ny):
        for ix in range(nx):
            tforms_init = np.load(save_dir / f"tforms_{prefix}_{roi}_{ix}_{iy}.npz")
            tforms_corrected = np.load(
                save_dir / f"tforms_corrected_{prefix}_{roi}_{ix}_{iy}.npz"
            )
            tforms_best = {key: tforms_init[key] for key in tforms_init.keys()}
            for which in ["within", "between"]:
                shifts_init = tforms_init[f"shifts_{which}_channels"]
                shifts_corrected = tforms_corrected[f"shifts_{which}_channels"]
                residuals = np.abs(shifts_init - shifts_corrected)
                shifts_best = np.array(shifts_init, copy=True)
                shifts_best[residuals > max_residuals] = shifts_corrected[
                    residuals > max_residuals
                ]
                tforms_best[f"shifts_{which}_channels"] = shifts_best
            tforms_best.update({"allow_pickle": True})
            np.savez(
                save_dir / f"tforms_best_{prefix}_{roi}_{ix}_{iy}.npz", **tforms_best
            )


def correct_hyb_shifts(data_path, prefix=None):
    """Use robust regression across tiles to correct shifts and angles
    for hybridisation rounds. Either processes a specific hybridisation
    round or all rounds.

    Args:
        data_path (str): Relative path to data.
        prefix (str): Directory prefix to use, e.g. "hybridisation_1_1". If None,
            processes all hybridisation acquisitions.

    """
    roi_dims = get_roi_dimensions(data_path)
    ops = load_ops(data_path)
    if "use_rois" not in ops.keys():
        ops["use_rois"] = roi_dims[:, 0]
    use_rois = np.in1d(roi_dims[:, 0], ops["use_rois"])
    metadata = load_metadata(data_path)
    if prefix:
        for roi in roi_dims[use_rois, :]:
            print(f"correcting shifts for ROI {roi}, {prefix} from {data_path}")
            correct_shifts_single_round_roi(data_path, roi, prefix=prefix)
    else:
        for hyb_round in metadata["hybridisation"].keys():
            for roi in roi_dims[use_rois, :]:
                print(f"correcting shifts for ROI {roi}, {hyb_round} from {data_path}")
                correct_shifts_single_round_roi(data_path, roi, prefix=hyb_round)


def correct_shifts_to_ref(data_path, prefix, fit_angle=False):
    """Use robust regression across tiles to correct shifts to reference acquisition

    Args:
        data_path (str): Relative path to data.
        prefix (str): Directory prefix to use, e.g. "genes_round".
        fit_angle (bool, optional): Fit the angle with robust regression if True,
            otherwise takes the median. Defaults to False

    """
    roi_dims = get_roi_dimensions(data_path)
    ops = load_ops(data_path)
    if "use_rois" not in ops.keys():
        ops["use_rois"] = roi_dims[:, 0]
    use_rois = np.in1d(roi_dims[:, 0], ops["use_rois"])
    prefix_to_reg = f"to_ref_{prefix}"
    for roi in roi_dims[use_rois, :]:
        print(f"correcting shifts for ROI {roi}, {prefix_to_reg} from {data_path}")
        correct_shifts_single_round_roi(
            data_path, roi, prefix=prefix_to_reg, fit_angle=fit_angle
        )


def correct_shifts_single_round_roi(
    data_path, roi_dims, prefix="hybridisation_1_1", max_shift=500, fit_angle=True
):
    """Use robust regression across tiles to correct shifts and angles
    for a single hybridisation round and ROI.

    Args:
        data_path (str): Relative path to data.
        roi_dims (tuple): Dimensions of the ROI to be processed, in (ROI_ID, Xtiles, Ytiles)
            format.
        prefix (str, optional): Prefix of the round to be processed.
            Defaults to "hybridisation_1_1".
        max_shift (int, optional): Maximum shift to include tiles in RANSAC regression.
            Tiles with larger absolute shifts will not be included in the fit but will
            still have their corrected shifts estimated. Defaults to 500.
        fit_angle (bool, optional): Fit the angle with robust regression if True,
            otherwise takes the median. Defaults to True

    """
    processed_path = iss.io.get_processed_path(data_path)
    roi = roi_dims[0]
    nx = roi_dims[1] + 1
    ny = roi_dims[2] + 1
    shifts = []
    angles = []
    for iy in range(ny):
        for ix in range(nx):
            try:
                tforms = np.load(
                    processed_path / "reg" / f"tforms_{prefix}_{roi}_{ix}_{iy}.npz"
                )
                shifts.append(tforms["shifts"])
                angles.append(tforms["angles"])
            except:
                print(f"couldn't load tile {roi} {ix} {iy}")
                shifts.append(np.array([[np.nan, np.nan]]))
                angles.append(np.array(np.nan, ndmin=2))

    shifts = np.stack(shifts, axis=2)
    angles = np.stack(angles, axis=1)

    xs, ys = np.meshgrid(range(nx), range(ny))
    shifts_corrected = np.zeros(shifts.shape)
    angles_corrected = np.zeros(angles.shape)

    X = np.stack([ys.flatten(), xs.flatten(), np.ones(nx * ny)], axis=1)

    for ich in range(shifts.shape[0]):
        for idim in range(2):
            inliers = np.all(np.abs(shifts[ich, :, :]) < max_shift, axis=0)
            reg = RANSACRegressor(random_state=0).fit(
                X[inliers, :], shifts[ich, idim, inliers]
            )
            shifts_corrected[ich, idim, :] = reg.predict(X)
        if fit_angle:
            reg = RANSACRegressor(random_state=0).fit(X, angles[ich, :])
            angles_corrected[ich, :] = reg.predict(X)
        else:
            angles_corrected[ich, :] = np.nanmedian(angles[ich, :])

    save_dir = processed_path / "reg"
    save_dir.mkdir(parents=True, exist_ok=True)
    itile = 0
    for iy in range(ny):
        for ix in range(nx):
            np.savez(
                save_dir / f"tforms_corrected_{prefix}_{roi}_{ix}_{iy}.npz",
                angles=angles_corrected[:, itile],
                shifts=shifts_corrected[:, :, itile],
                scales=tforms["scales"],
                allow_pickle=True,
            )
            itile += 1


def register_tile_to_ref(
    data_path,
    tile_coors,
    reg_prefix,
    ref_prefix="genes_round",
    binarise_quantile=0.7,
    max_shift=None,
    ref_tile_coors=None,
    reg_channels=None,
    ref_channels=None,
):
    """Register a single tile to the corresponding reference tile

    Args:
        data_path (str): Relative path to data
        tile_coors (tuple): (roi, tilex, tiley) tuple of tile coordinats
        reg_prefix (str): Prefix to register, "barcode_round" for instance
        ref_prefix (str, optional): Reference prefix. Defaults to "genes_round".
        binarise_quantile (float, optional): Quantile to binarise images before
        registration. Defaults to 0.7.
        max_shift (int, optional): Maximum shift allowed. None for no max. Defaults to
            None
        ref_tile_coors (tuple, optional): Tile coordinates of the reference tile.
            Usually not needed as it is assumed to be the same as the tile to register.
            Defaults to None.
        reg_channels (list, optional): Channels to use for registration. If None
            will use all channels. Defaults to None
        ref_channels (list, optional): Channels to use for registration. If None will
            use all channels. Defaults to None

    Returns:
        angle (float): Rotation angle
        shifts (np.array): X and Y shifts

    """
    if ref_tile_coors is None:
        ref_tile_coors = tile_coors
    else:
        print(f"Register to {ref_tile_coors}", flush=True)

    ref_all_channels, _ = pipeline.load_and_register_tile(
        data_path=data_path,
        tile_coors=ref_tile_coors,
        prefix=ref_prefix,
        filter_r=False,
    )
    reg_all_channels, _ = pipeline.load_and_register_tile(
        data_path=data_path, tile_coors=tile_coors, prefix=reg_prefix, filter_r=False
    )

    if ref_channels is not None:
        ref_all_channels = ref_all_channels[:, :, ref_channels]
    ref = np.nanmean(ref_all_channels, axis=(2, 3))
    ref = ref > np.quantile(ref, binarise_quantile)

    if reg_channels is not None:
        reg_all_channels = reg_all_channels[:, :, reg_channels]
    reg = np.nanmean(reg_all_channels, axis=(2, 3))
    reg = reg > np.quantile(reg, binarise_quantile)

    angles, shifts = estimate_rotation_translation(
        ref, reg, angle_range=1.0, niter=3, nangles=15, min_shift=2, max_shift=max_shift
    )
    print(f"Angle: {angles}, Shifts: {shifts}")
    processed_path = iss.io.get_processed_path(data_path)
    r, x, y = tile_coors
    save_dir = processed_path / "reg" / f"tforms_to_ref_{reg_prefix}_{r}_{x}_{y}.npz"
    print(f"Saving results to {save_dir}")
    # save also scale and make sure that all have the proper shape to match
    # multi-channel registrations and reuse the ransac function
    np.savez(
        save_dir,
        angles=np.array([[angles]]),
        shifts=np.array([shifts]),
        scales=np.array([[1]]),
    )
    return angles, shifts


def align_spots(data_path, tile_coors, prefix, ref_prefix="genes_round_1_1"):
    """Use previously computed transformation matrices to align spots to reference coordinates.

    Args:
        data_path (str): Relative path to data
        tile_coors (tuple): (roi, tilex, tiley) tuple of tile coordinates
        prefix (str): Prefix of spots to load

    Returns:
        pd.DataFrame: The spot dataframe with x and y registered to reference tile.

    """
    roi, tilex, tiley = tile_coors
    processed_path = iss.io.get_processed_path(data_path)
    spots = pd.read_pickle(
        processed_path / "spots" / f"{prefix}_spots_{roi}_{tilex}_{tiley}.pkl"
    )
    if ref_prefix.startswith(prefix):
        # it is the ref, no need to register
        return spots

    tform2ref = np.load(
        processed_path
        / "reg"
        / f"tforms_corrected_to_ref_{prefix}_{roi}_{tilex}_{tiley}.npz"
    )
    # always get tile shape for genes_round_1_1
    tile_shape = np.load(
        processed_path / data_path / "reg" / f"{ref_prefix}_shifts.npz"
    )["tile_shape"]
    spots_tform = make_transform(
        tform2ref["scales"][0][0],
        tform2ref["angles"][0][0],
        tform2ref["shifts"][0],
        tile_shape,
    )
    transformed_coors = spots_tform @ np.stack(
        [spots["x"], spots["y"], np.ones(len(spots))]
    )
    spots["x"] = [x for x in transformed_coors[0, :]]
    spots["y"] = [y for y in transformed_coors[1, :]]
    return spots<|MERGE_RESOLUTION|>--- conflicted
+++ resolved
@@ -1,12 +1,9 @@
 import numpy as np
 import pandas as pd
 from sklearn.linear_model import RANSACRegressor
-<<<<<<< HEAD
 from znamutils import slurm_it
 import iss_preprocess as iss
-=======
 from scipy.ndimage import median_filter
->>>>>>> d5ec041d
 from ..reg import (
     register_channels_and_rounds,
     estimate_shifts_for_tile,
