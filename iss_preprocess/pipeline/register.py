--- conflicted
+++ resolved
@@ -1,15 +1,9 @@
 import numpy as np
 import pandas as pd
 from sklearn.linear_model import RANSACRegressor
-<<<<<<< HEAD
-from znamutils import slurm_it
-import iss_preprocess as iss
-from scipy.ndimage import median_filter
-=======
 from scipy.ndimage import median_filter
 from znamutils import slurm_it
 import iss_preprocess as iss
->>>>>>> 449319f6
 from ..reg import (
     register_channels_and_rounds,
     estimate_shifts_for_tile,
