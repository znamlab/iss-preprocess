--- conflicted
+++ resolved
@@ -16,12 +16,8 @@
 from ..io import load_tile_by_coors, load_metadata, load_ops, get_roi_dimensions
 
 
-<<<<<<< HEAD
 @slurm_it(conda_env="iss-preprocess", slurm_options=dict(mem="64G"))
 def register_reference_tile(data_path, prefix="genes_round"):
-=======
-def register_reference_tile(data_path, prefix="genes_round", diag=True):
->>>>>>> bb5ac071
     """Estimate round and channel registration parameters for
     the specified tile, include shifts and rotations between rounds
     and shifts, rotations, and scaling between channels.
