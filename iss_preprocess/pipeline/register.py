--- conflicted
+++ resolved
@@ -524,21 +524,13 @@
     print(f"binarise_quantile: {binarise_quantile}", flush=True)
 
     ops = load_ops(data_path)
-<<<<<<< HEAD
-    ref_all_channels, ref_bad_pixels = pipeline.load_and_register_tile(
-=======
-    ref_all_channels, _ = iss.pipeline.load_and_register_tile(
->>>>>>> eb7bf38b
+    ref_all_channels, ref_bad_pixels = iss.pipeline.load_and_register_tile(
         data_path=data_path,
         tile_coors=ref_tile_coors,
         prefix=ref_prefix,
         filter_r=False,
     )
-<<<<<<< HEAD
-    reg_all_channels, reg_bad_pixels = pipeline.load_and_register_tile(
-=======
-    reg_all_channels, _ = iss.pipeline.load_and_register_tile(
->>>>>>> eb7bf38b
+    reg_all_channels, reg_bad_pixels = iss.pipeline.load_and_register_tile(
         data_path=data_path, tile_coors=tile_coors, prefix=reg_prefix, filter_r=False
     )
 
