"""
Module containing diagnostic plots to make sure steps of the pipeline run smoothly

The functions in here do not compute anything useful, but create figures
"""
import numpy as np
import matplotlib.pyplot as plt
<<<<<<< HEAD
from matplotlib.animation import FuncAnimation, PillowWriter
from flexiznam.config import PARAMETERS
import iss_preprocess as iss
from iss_preprocess.pipeline import sequencing
from iss_preprocess import vis


def check_ref_tile_registration(data_path, prefix="genes_round"):
    """Plot the reference tile registration and save it in the figures folder

    Args:
        data_path (str): Relative path to data folder
        prefix (str, optional): Prefix of the images to load. Defaults to "genes_round".
    """
    target_folder = (
        Path(PARAMETERS["data_root"]["processed"])
        / data_path
        / "figures"
        / "registration"
    )
    target_folder.mkdir(exist_ok=True, parents=True)

    ops = iss.io.load_ops(data_path)
    nrounds = ops[f"{prefix}s"]

    # get stack registered between channel and rounds
    reg_stack, bad_pixels = sequencing.load_and_register_sequencing_tile(
        data_path,
        filter_r=False,
        correct_channels=False,
        correct_illumination=False,
        corrected_shifts=False,
        tile_coors=ops["ref_tile"],
        suffix=ops[f"{prefix.split('_')[0]}_projection"],
        prefix=prefix,
        nrounds=nrounds,
        specific_rounds=None,
    )

    # compute vmax based on round 0
    vmaxs = np.quantile(reg_stack[..., 0], 0.9999, axis=(0, 1))
    center = np.array(reg_stack.shape[:2]) // 2
    view = np.array([center - 200, center + 200]).T

    vis.animate_sequencing_rounds(
        reg_stack,
        savefname=target_folder / f"initial_ref_tile_registration_{prefix}.mp4",
        vmax=vmaxs,
        extent=(view[0], view[1]),
        channel_colors=([1, 0, 0], [0, 1, 0], [1, 0, 1], [0, 1, 1]),
    )


def check_shift_correction(
    data_path, prefix="genes_round", roi_dimension_prefix="genes_round_1_1"
):
    """Plot the shift correction and save it in the figures folder

    Compare the ransac output to the tile-by-tile shifts and plot
    matrix of differences

    Args:
        data_path (str): Relative path to data folder
        prefix (str, optional): Prefix of the images to load. Defaults to "genes_round".
    """
    target_folder = (
        Path(PARAMETERS["data_root"]["processed"])
        / data_path
        / "figures"
        / "registration"
    )
    target_folder.mkdir(exist_ok=True, parents=True)
    processed_path = Path(PARAMETERS["data_root"]["processed"])
    reg_dir = processed_path / data_path / "reg"
    figure_folder = processed_path / data_path / "figures" / "registration"

    ndims = iss.io.get_roi_dimensions(data_path, prefix=roi_dimension_prefix)
    ops = iss.io.load_ops(data_path)
    if "use_rois" in ops:
        ndims = ndims[np.in1d(ndims[:, 0], ops["use_rois"])]
    nc = len(ops["camera_order"])
    nr = ops[f"{prefix}s"]

    # Now plot them.
    def get_data(which, roi, nr):
        if nr > 1:
            raw = np.zeros([nc, nr, 3, *ntiles]) + np.nan
            corrected = np.zeros([nc, nr, 3, *ntiles]) + np.nan
        else:
            raw = np.zeros([nc, 3, *ntiles]) + np.nan
            corrected = np.zeros([nc, 3, *ntiles]) + np.nan
        for ix in range(ntiles[0]):
            for iy in range(ntiles[1]):
                try:
                    data = np.load(reg_dir / f"tforms_{prefix}_{roi}_{ix}_{iy}.npz")
                    raw[..., :2, ix, iy] = data[f"shifts_{which}_channels"]
                    raw[..., 2, ix, iy] = data[f"angles_{which}_channels"]
                except FileNotFoundError:
                    pass
                data = np.load(
                    reg_dir / f"tforms_corrected_{prefix}_{roi}_{ix}_{iy}.npz"
                )
                corrected[..., :2, ix, iy] = data[f"shifts_{which}_channels"]
                corrected[..., 2, ix, iy] = data[f"angles_{which}_channels"]
        return raw, corrected

    # For "within channels" we plot the shifts for each channel and each round
    fig = plt.figure(figsize=(3 * nr * 2, 2 * 3 * nc))
    for roi, *ntiles in ndims:
        raw, corrected = get_data("within", roi, nr=nr)
        corr_feature = ["Shift x", "Shift y"]
        fig.clear()
        axes = fig.subplots(nrows=nc * 3, ncols=nr * 2)
        for c in range(nc):
            for ifeat, feat in enumerate(corr_feature):
                raw_to_plot = raw[c, :, ifeat, ...]
                corr_to_plot = corrected[c, :, ifeat, ...]
                iss.vis.plot_matrix_difference(
                    raw=raw_to_plot,
                    corrected=corr_to_plot,
                    col_labels=[f"Round {i} {feat}" for i in np.arange(nr)],
                    range_min=[5 if ifeat < 2 else 0.1] * nr,
                    range_max=[10 if ifeat < 2 else 1] * nr,
                    axes=axes[c * 3 : (c + 1) * 3, ifeat * nr : (ifeat + 1) * nr],
                    line_labels=("Raw", f"CHANNEL {c}\nCorrected", "Difference"),
                )
        fig_title = f"{prefix} Correct shift within channels\n"
        fig_title += f"ROI {roi}"
        fig.suptitle(fig_title)
        fig.subplots_adjust(
            wspace=0.15, hspace=0, bottom=0.01, top=0.95, right=0.95, left=0.1
        )

        fname = fig_title.lower().replace(" ", "_").replace("\n", "_")
        fig.savefig(figure_folder / (fname + ".png"))

    # now do "between channels"
    nrois = len(ndims)
    fig = plt.figure(figsize=(3 * 3 * nc, 2 * 2 * nrois))
    axes = fig.subplots(nrows=nc * 3, ncols=nrois * 2)
    for ir, (roi, *ntiles) in enumerate(ndims):
        raw, corrected = get_data("between", roi, nr=1)
        corr_feature = ["Shift x", "Shift y"]
        for ifeat, feat in enumerate(corr_feature):
            raw_to_plot = raw[:, ifeat, ...]
            corr_to_plot = corrected[:, ifeat, ...]
            iss.vis.plot_matrix_difference(
                raw=raw_to_plot,
                corrected=corr_to_plot,
                col_labels=[f"Channel {i} {feat}" for i in np.arange(nc)],
                range_min=[1 if ifeat < 2 else 0.1] * nc,
                range_max=[5 if ifeat < 2 else 1] * nc,
                axes=axes[ir * 3 : (ir + 1) * 3, ifeat * nc : (ifeat + 1) * nc],
                line_labels=("Raw", f"ROI {ir}\nCorrected", "Difference"),
            )
    fig_title = f"{prefix} Correct shift between channels"
    fig.suptitle(fig_title)
    fig.subplots_adjust(
        wspace=0.15, hspace=0, bottom=0.01, top=0.95, right=0.95, left=0.1
    )
    fname = fig_title.lower().replace(" ", "_").replace("\n", "_")
    fig.savefig(figure_folder / (fname + ".png"))


def check_sequencing_tile_registration(data_path, tile_coords, prefix="genes_round"):
    """Plot the a mp4 of registered tile and save it in the figures folder

    This will load the data after ransac correction

    Args:
        data_path (str): Relative path to data folder
        prefix (str, optional): Prefix of the images to load. Defaults to "genes_round".
    """
    target_folder = (
        Path(PARAMETERS["data_root"]["processed"])
        / data_path
        / "figures"
        / "registration"
    )
    target_folder.mkdir(exist_ok=True, parents=True)

    ops = iss.io.load_ops(data_path)
    nrounds = ops[f"{prefix}s"]

    # get stack registered between channel and rounds
    reg_stack, bad_pixels = sequencing.load_and_register_sequencing_tile(
        data_path,
        filter_r=False,
        correct_channels=False,
        correct_illumination=False,
        corrected_shifts=True,
        tile_coors=tile_coords,
        suffix=ops[f"{prefix.split('_')[0]}_projection"],
        prefix=prefix,
        nrounds=nrounds,
        specific_rounds=None,
    )

    # compute vmax based on round 0
    vmaxs = np.quantile(reg_stack[..., 0], 0.9999, axis=(0, 1))
    center = np.array(reg_stack.shape[:2]) // 2
    view = np.array([center - 200, center + 200]).T

    tilename = "_".join([str(x) for x in tile_coords])
    vis.animate_sequencing_rounds(
        reg_stack,
        savefname=target_folder / f"registration_tile{tilename}_{prefix}.mp4",
        vmax=vmaxs,
        extent=(view[0], view[1]),
        channel_colors=([1, 0, 0], [0, 1, 0], [1, 0, 1], [0, 1, 1]),
    )
=======
import iss_preprocess as iss
from matplotlib.backends.backend_pdf import PdfPages
>>>>>>> 1a6b48dc


def check_hybridisation_setup(data_path):
    """Plot the hybridisation spot clusters scatter plots and bleedthrough matrices

    Args:
        data_path (str): Relative path to data folder

    """
    processed_path = iss.io.get_processed_path(data_path)
    figure_folder = processed_path / "figures"
    figure_folder.mkdir(exist_ok=True)
    metadata = iss.io.load_metadata(data_path)
    for hyb_round in metadata["hybridisation"].keys():
        reference_hyb_spots = np.load(
<<<<<<< HEAD
            processed_path / data_path / f"{hyb_round}_cluster_means.npz",
            allow_pickle=True,
        )
        figs = iss.vis.plot_clusters(
            [
                reference_hyb_spots["cluster_means"],
            ],
            reference_hyb_spots["spot_colors"],
            [
                reference_hyb_spots["cluster_inds"],
            ],
=======
            processed_path / f"{hyb_round}_cluster_means.npz", allow_pickle=True
        )
        figs = iss.vis.plot_clusters(
            [reference_hyb_spots["cluster_means"]],
            reference_hyb_spots["spot_colors"],
            [reference_hyb_spots["cluster_inds"]],
>>>>>>> 1a6b48dc
        )
        for fig in figs:
            fig.savefig(figure_folder / f"{hyb_round}_{fig.get_label()}.png")


def check_barcode_calling(data_path):
    """Plot the barcode cluster scatter plots and cluster means and save them in the
    figures folder

    Args:
        data_path (str): Relative path to data folder

    """
    processed_path = iss.io.get_processed_path(data_path)
    figure_folder = processed_path / "figures"
    figure_folder.mkdir(exist_ok=True)
    reference_barcode_spots = np.load(
<<<<<<< HEAD
        processed_path / data_path / "reference_barcode_spots.npz",
        allow_pickle=True,
=======
        processed_path / "reference_barcode_spots.npz", allow_pickle=True
>>>>>>> 1a6b48dc
    )
    cluster_means = np.load(processed_path / "barcode_cluster_means.npy")
    figs = iss.vis.plot_clusters(
        cluster_means,
        reference_barcode_spots["spot_colors"],
        reference_barcode_spots["cluster_inds"],
    )
    for fig in figs:
        fig.savefig(figure_folder / f"barcode_{fig.get_label()}.png")


def check_omp_setup(data_path):
    """Plot the OMP setup, including clustering of reference gene spots and
    gene templates, and save them in the figures folder

    Args:
        data_path (str): Relative path to data folder

    """
    processed_path = iss.io.get_processed_path(data_path)
    figure_folder = processed_path / "figures"
    figure_folder.mkdir(exist_ok=True)
    reference_gene_spots = np.load(
<<<<<<< HEAD
        processed_path / data_path / "reference_gene_spots.npz",
        allow_pickle=True,
=======
        processed_path / "reference_gene_spots.npz", allow_pickle=True
>>>>>>> 1a6b48dc
    )
    omp_stat = np.load(processed_path / "gene_dict.npz", allow_pickle=True)
    nrounds = reference_gene_spots["spot_colors"].shape[0]
    figs = iss.vis.plot_clusters(
        omp_stat["cluster_means"],
        reference_gene_spots["spot_colors"],
        reference_gene_spots["cluster_inds"],
    )
    figs.append(
        iss.vis.plot_gene_templates(
            omp_stat["gene_dict"],
            omp_stat["gene_names"],
            iss.call.BASES,
            nrounds=nrounds,
        )
    )
    for fig in figs:
        fig.savefig(figure_folder / f"omp_{fig.get_label()}.png")


def check_spot_sign_image(data_path):
    """Plot the average spot sign image and save it in the figures folder

    Args:
        data_path (str): Relative path to data folder

    """
    processed_path = iss.io.get_processed_path(data_path)
    figure_folder = processed_path / "figures"
    figure_folder.mkdir(exist_ok=True)
    spot_image = np.load(processed_path / "spot_sign_image.npy")
    iss.vis.plot_spot_sign_image(spot_image)
    plt.savefig(figure_folder / "spot_sign_image.png")


def check_illumination_correction(
    data_path,
    grand_averages=("barcode_round", "genes_round"),
    plot_tilestats=True,
    verbose=True,
):
    """Check if illumination correction average look reasonable

    Args:
        data_path (str): Relative path to data folder
        grand_averages (list, optional): List of grand averages to plot.
            Defaults to ("barcode_round", "genes_round")
        plot_titlestats (bool, optional): Plot a figure of tilestats change. Defaults
            to True
        verbose (bool, optional): Print info about progress. Defaults to True

    """
    processed_path = iss.io.get_processed_path(data_path)
    average_dir = processed_path / "averages"
    figure_folder = processed_path / "figures"
    figure_folder.mkdir(exist_ok=True)
    correction_images = dict()
    distributions = dict()

    for fname in average_dir.glob("*average.tif"):
        correction_images[fname.name.replace("_average.tif", "")] = iss.io.load_stack(
            fname
        )
    for fname in average_dir.glob("*_tilestats.npy"):
        distributions[fname.name.replace("_tilestats.npy", "")] = np.load(fname)
    if verbose:
        print(
            f"Found {len(correction_images)} averages"
            + f" and {len(distributions)} tilestats"
        )

    iss.vis.plot_correction_images(
        correction_images, grand_averages, figure_folder, verbose=True
    )
    if plot_tilestats:
        iss.vis.plot_tilestats_distributions(
            data_path, distributions, grand_averages, figure_folder
        )


def reg_to_ref_estimation(
    data_path, prefix, rois=None, roi_dimension_prefix="genes_round_1_1"
):
    """Plot estimation of shifts/angle for registration to ref

    Compare raw measures to ransac

    Args:
        data_path (str): Relative path to data
        prefix (str): Acquisition prefix, "barcode_round" for instance.
        rois (list): List of ROIs to process. If None, will either use ops["use_rois"]
            if it is defined, or all ROIs otherwise. Defaults to None
        roi_dimension_prefix (str, optional): prefix to load roi dimension. Defaults to
            "genes_round_1_1"
<<<<<<< HEAD

    """
    processed_path = Path(PARAMETERS["data_root"]["processed"])
    reg_dir = processed_path / data_path / "reg"
    figure_folder = processed_path / data_path / "figures" / "registration"
=======
>>>>>>> 1a6b48dc

    """
    processed_path = iss.io.get_processed_path(data_path)
    reg_dir = processed_path / "reg"
    figure_folder = processed_path / "figures"
    figure_folder.mkdir(exist_ok=True)
    roi_dims = iss.io.get_roi_dimensions(data_path, prefix=roi_dimension_prefix)
    ops = iss.io.load_ops(data_path)
    if rois is not None:
        roi_dims = roi_dims[np.in1d(roi_dims[:, 0], rois)]
    elif "use_rois" in ops:
        roi_dims = roi_dims[np.in1d(roi_dims[:, 0], ops["use_rois"])]
    figs = {}
    roi_dims[:, 1:] = roi_dims[:, 1:] + 1
    for roi, *ntiles in roi_dims:
        raw = np.zeros([3, *ntiles]) + np.nan
        corrected = np.zeros([3, *ntiles]) + np.nan
        for ix in range(ntiles[0]):
            for iy in range(ntiles[1]):
                try:
                    data = np.load(
                        reg_dir / f"tforms_to_ref_{prefix}_{roi}_{ix}_{iy}.npz"
                    )
                    raw[:2, ix, iy] = data["shifts"]
                    raw[2, ix, iy] = data["angles"]
                except FileNotFoundError:
                    pass
                data = np.load(
                    reg_dir / f"tforms_corrected_to_ref_{prefix}_{roi}_{ix}_{iy}.npz"
                )
                corrected[:2, ix, iy] = data["shifts"]
                corrected[2, ix, iy] = data["angles"]
        fig = iss.vis.plot_matrix_difference(
            raw=raw,
            corrected=corrected,
            col_labels=["Shift x", "Shift y", "Angle"],
            line_labels=["Raw", "Corrected", "Difference"],
        )
        fig.suptitle(f"Registration to reference. {prefix} ROI {roi}")
        fig.savefig(
            figure_folder / f"registration_to_ref_estimation_{prefix}_roi{roi}.png"
        )
        figs[roi] = fig
    return fig


def check_tile_shifts(
    data_path, prefix, rois=None, roi_dimension_prefix="genes_round_1_1"
):
    """Plot estimation of shifts/angle for registration to ref

    Compare raw measures to ransac

    Args:
        data_path (str): Relative path to data
        prefix (str): Acquisition prefix, "barcode_round" for instance.
        rois (list): List of ROIs to process. If None, will either use ops["use_rois"]
            if it is defined, or all ROIs otherwise. Defaults to None
        roi_dimension_prefix (str, optional): prefix to load roi dimension. Defaults to
            "genes_round_1_1"

    """
    processed_path = iss.io.get_processed_path(data_path)
    reg_dir = processed_path / "reg"
    figure_folder = processed_path / "figures"
    figure_folder.mkdir(exist_ok=True)
    roi_dims = iss.io.get_roi_dimensions(data_path, prefix=roi_dimension_prefix)
    ops = iss.io.load_ops(data_path)
    if rois is not None:
        roi_dims = roi_dims[np.in1d(roi_dims[:, 0], rois)]
    elif "use_rois" in ops:
        roi_dims = roi_dims[np.in1d(roi_dims[:, 0], ops["use_rois"])]
    roi_dims[:, 1:] = roi_dims[:, 1:] + 1
    figs = {}
    data = np.load(reg_dir / f"tforms_{prefix}_{roi_dims[0,0]}_0_0.npz")
    nchannels = data["shifts_within_channels"].shape[0]
    nrounds = data["shifts_within_channels"].shape[1]
    for roi, *ntiles in roi_dims:
        shifts_within_channels_raw = np.zeros([nchannels, nrounds, 2, *ntiles]) + np.nan
        shifts_within_channels_corrected = shifts_within_channels_raw.copy()
        shifts_between_channels_raw = np.zeros([nchannels, 2, *ntiles]) + np.nan
        shifts_between_channels_corrected = shifts_between_channels_raw.copy()

        for ix in range(ntiles[0]):
            for iy in range(ntiles[1]):
                try:
                    data = np.load(reg_dir / f"tforms_{prefix}_{roi}_{ix}_{iy}.npz")
                    shifts_within_channels_raw[:, :, :, ix, iy] = data[
                        "shifts_within_channels"
                    ]
                    shifts_between_channels_raw[:, :, ix, iy] = data[
                        "shifts_between_channels"
                    ]
                except FileNotFoundError:
                    pass
                data = np.load(
                    reg_dir / f"tforms_corrected_{prefix}_{roi}_{ix}_{iy}.npz"
                )
                shifts_within_channels_corrected[:, :, :, ix, iy] = data[
                    "shifts_within_channels"
                ]
                shifts_between_channels_corrected[:, :, ix, iy] = data[
                    "shifts_between_channels"
                ]
        # create a PDF for each roi
        with PdfPages(figure_folder / f"tile_shifts_{prefix}_roi{roi}.pdf") as pdf:
            for ch in range(nchannels):
                for dim in range(2):
                    fig = iss.vis.plot_matrix_difference(
                        raw=shifts_within_channels_raw[ch, :, dim, :, :],
                        corrected=shifts_within_channels_corrected[ch, :, dim, :, :],
                        col_labels=[f"round {i}" for i in range(nrounds)],
                        range_min=np.ones(nrounds) * 5,
                    )
                    fig.suptitle(f"Dim {dim} shifts. {prefix} ROI {roi} channel {ch}")
                    pdf.savefig(fig)
                    figs[roi] = fig
    return figs<|MERGE_RESOLUTION|>--- conflicted
+++ resolved
@@ -5,10 +5,10 @@
 """
 import numpy as np
 import matplotlib.pyplot as plt
-<<<<<<< HEAD
 from matplotlib.animation import FuncAnimation, PillowWriter
 from flexiznam.config import PARAMETERS
 import iss_preprocess as iss
+from matplotlib.backends.backend_pdf import PdfPages
 from iss_preprocess.pipeline import sequencing
 from iss_preprocess import vis
 
@@ -217,10 +217,6 @@
         extent=(view[0], view[1]),
         channel_colors=([1, 0, 0], [0, 1, 0], [1, 0, 1], [0, 1, 1]),
     )
-=======
-import iss_preprocess as iss
-from matplotlib.backends.backend_pdf import PdfPages
->>>>>>> 1a6b48dc
 
 
 def check_hybridisation_setup(data_path):
@@ -236,26 +232,12 @@
     metadata = iss.io.load_metadata(data_path)
     for hyb_round in metadata["hybridisation"].keys():
         reference_hyb_spots = np.load(
-<<<<<<< HEAD
-            processed_path / data_path / f"{hyb_round}_cluster_means.npz",
-            allow_pickle=True,
-        )
-        figs = iss.vis.plot_clusters(
-            [
-                reference_hyb_spots["cluster_means"],
-            ],
-            reference_hyb_spots["spot_colors"],
-            [
-                reference_hyb_spots["cluster_inds"],
-            ],
-=======
             processed_path / f"{hyb_round}_cluster_means.npz", allow_pickle=True
         )
         figs = iss.vis.plot_clusters(
             [reference_hyb_spots["cluster_means"]],
             reference_hyb_spots["spot_colors"],
             [reference_hyb_spots["cluster_inds"]],
->>>>>>> 1a6b48dc
         )
         for fig in figs:
             fig.savefig(figure_folder / f"{hyb_round}_{fig.get_label()}.png")
@@ -273,12 +255,7 @@
     figure_folder = processed_path / "figures"
     figure_folder.mkdir(exist_ok=True)
     reference_barcode_spots = np.load(
-<<<<<<< HEAD
-        processed_path / data_path / "reference_barcode_spots.npz",
-        allow_pickle=True,
-=======
         processed_path / "reference_barcode_spots.npz", allow_pickle=True
->>>>>>> 1a6b48dc
     )
     cluster_means = np.load(processed_path / "barcode_cluster_means.npy")
     figs = iss.vis.plot_clusters(
@@ -302,12 +279,7 @@
     figure_folder = processed_path / "figures"
     figure_folder.mkdir(exist_ok=True)
     reference_gene_spots = np.load(
-<<<<<<< HEAD
-        processed_path / data_path / "reference_gene_spots.npz",
-        allow_pickle=True,
-=======
         processed_path / "reference_gene_spots.npz", allow_pickle=True
->>>>>>> 1a6b48dc
     )
     omp_stat = np.load(processed_path / "gene_dict.npz", allow_pickle=True)
     nrounds = reference_gene_spots["spot_colors"].shape[0]
@@ -402,14 +374,6 @@
             if it is defined, or all ROIs otherwise. Defaults to None
         roi_dimension_prefix (str, optional): prefix to load roi dimension. Defaults to
             "genes_round_1_1"
-<<<<<<< HEAD
-
-    """
-    processed_path = Path(PARAMETERS["data_root"]["processed"])
-    reg_dir = processed_path / data_path / "reg"
-    figure_folder = processed_path / data_path / "figures" / "registration"
-=======
->>>>>>> 1a6b48dc
 
     """
     processed_path = iss.io.get_processed_path(data_path)
