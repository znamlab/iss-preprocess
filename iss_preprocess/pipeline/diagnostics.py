--- conflicted
+++ resolved
@@ -950,9 +950,6 @@
 
 
 def check_segmentation(
-<<<<<<< HEAD
-    data_path, roi, prefix, reference="genes_round_1_1", stitched_stack=None, masks=None
-=======
     data_path,
     roi,
     prefix,
@@ -960,13 +957,10 @@
     stitched_stack=None,
     masks=None,
     save_fig=True,
->>>>>>> 411e7499
 ):
     """Check that segmentation is working properly
 
     Compare masks to the original images
-<<<<<<< HEAD
-=======
 
     Args:
         data_path (str): Relative path to data
@@ -981,7 +975,6 @@
 
     Returns:
         plt.Figure: Figure
->>>>>>> 411e7499
     """
     figure_folder = iss.io.get_processed_path(data_path) / "figures" / "segmentation"
     figure_folder.mkdir(exist_ok=True, parents=True)
@@ -1050,15 +1043,10 @@
                     ax.contour(mask, colors="orange", levels=[0.5], linewidths=0.3)
                 ax.axis("off")
     fig.tight_layout()
-<<<<<<< HEAD
-    fig.savefig(figure_folder / f"segmentation_{prefix}_roi{roi}.png", dpi=600)
-    print(f"Saved to {figure_folder / f'segmentation_{prefix}_roi{roi}.png'}")
-=======
     if save_fig:
         fig.savefig(figure_folder / f"segmentation_{prefix}_roi{roi}.png", dpi=600)
         print(f"Saved to {figure_folder / f'segmentation_{prefix}_roi{roi}.png'}")
     return fig
->>>>>>> 411e7499
 
 
 @slurm_it(conda_env="iss-preprocess")
