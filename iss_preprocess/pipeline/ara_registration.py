from pathlib import Path
import gc
from warnings import warn
import bg_atlasapi as bga
import cv2
import numpy as np
import yaml
from scipy.ndimage import gaussian_filter
<<<<<<< HEAD
import brainglobe_atlasapi as bga
from . import stitch
import cv2
=======
from skimage.transform import downscale_local_mean

from image_tools.similarity_transforms import transform_image
from image_tools.registration.phase_correlation import phase_correlation
from znamutils import slurm_it

>>>>>>> ee2057eb
from ..io import (
    get_pixel_size,
    get_processed_path,
    get_roi_dimensions,
    load_metadata,
    load_ops,
    load_section_position,
    load_stack,
    save_ome_tiff_pyramid,
    write_stack,
)
from . import stitch


def find_roi_position_on_cryostat(data_path):
    """Find the A/P position of each ROI relative to the first collected slice

    The section order is guess from the sign of `section_thickness_um`, positive for
    antero-posterior slicing (starting from the olfactory bulb), negative for opposite.

    Args:
        data_path (str): Relative path to the data

    Returns:
        roi_slice_pos_um (dict): For each ROI, the slice depth in um relative to the
            first collected slice
        min_step (float): Minimum thickness between two slices

    """
    metadata = load_metadata(data_path)
    rois = metadata["ROI"].keys()

    section_info = load_section_position(data_path)
    section_info.sort_values(by="absolute_section", inplace=True)
    constant_thickness = np.sum(np.diff(section_info.section_thickness_um)) == 0
    if any(np.diff(section_info.absolute_section) > 1):
        if not constant_thickness:
            raise IOError(
                "I need to know the thickness of all the slices.\n"
                + "Please add missing sections to `section_position.csv`"
            )
        pos_um = section_info.absolute_section * section_info.section_thickness_um
    else:
        # we have all the slices in the csv, we can deal with variable thickness
        increase = section_info.section_thickness_um.values
        section_info["section_position"] = increase.cumsum()

    # find where is each slice of the chamber in the section order of the whole brain
    # the chamber folder should be called chamber_XX
    chamber = int(Path(data_path).name.split("_")[1])
    chamber_pos2section_order = {
        s.chamber_position: s.section_position
        for _, s in section_info[section_info.chamber == chamber].iterrows()
    }
    # find where is each roi in the chamber
    roi_id2chamber_pos = {roi: metadata["ROI"][roi]["chamber_position"] for roi in rois}
    # combine both to find for each ROI the distance sliced since the first
    roi_slice_pos_um = {
        roi: chamber_pos2section_order[roi_id2chamber_pos[roi]] for roi in rois
    }

    return roi_slice_pos_um, section_info.section_thickness_um.min()


def load_registration_reference_metadata(data_path, roi):
    """Load metadata file associated with registration reference of one ROI

    This is the "registration_reference_r{roi}_sl{slice_number}.yml" file that contains
    shape and downsampling info.

    Args:
        data_path (str): Relative path to data
        roi (int): Number of the roi

    Returns:
        metadata (dict): Content of the metadata yml file

    """
    processed_path = get_processed_path(data_path)
    reg_folder = processed_path / "register_to_ara"
    chamber = reg_folder.parent.name
    if not reg_folder.is_dir():
        raise IOError("Registration folder does not exists. Perform registration first")
    metadata_file = list(reg_folder.glob(f"{chamber}_r{roi}_sl*.yml"))
    if not len(metadata_file):
        raise IOError(f"No file found for ROI {roi}")
    elif len(metadata_file) > 1:
        raise IOError(f"Found multiple files for ROI {roi}")
    with open(metadata_file[0], "r") as fhandle:
        metadata = yaml.safe_load(fhandle)
    return metadata


def load_registration_reference(data_path, roi):
    """Load the registration reference image of one ROI

    This is the downsampled version of the overview image used for registration.

    Args:
        data_path (str): Relative path to data
        roi (int): Number of the ROI

    Returns:
        ref (np.ndarray): Registration reference image

    """
    processed_path = get_processed_path(data_path)
    reg_folder = processed_path / "register_to_ara"
    chamber = reg_folder.parent.name
    if not reg_folder.is_dir():
        raise IOError("Registration folder does not exists. Perform registration first")
    img_file = list(reg_folder.glob(f"{chamber}_r{roi}_sl*.tif"))
    if not len(img_file):
        raise IOError(f"No file found for ROI {roi}")
    elif len(img_file) > 1:
        raise IOError(f"Found multiple files for ROI {roi}")
    return load_stack(str(img_file[0]))


def load_coordinate_image(
    data_path, roi, full_scale=False, registered=True, return_fname=False
):
    """Load the 3 channel image of ARA coordinates for `roi`

    The reference atlas is first registered to a downsampled version of the overview,
    this is then registered to the normal acquisition. The coordinates of the overview
    can be loaded with `registered=False`.

    Args:
        data_path (str): Relative path to data
        roi (int): Number of the ROI
        full_scale (bool, optional): If true, returns the full scale image, otherwise
            the downsample version used for registration. Defaults to False.
        registered (bool, optional): If True, load the registered coordinates, otherwise
            the coordinates of the overview, before shifting/cropping. Defaults to True.
        return_fname (bool, optional): If True, return the filename of the image.
            Defaults to False.


    Returns:
        coords (np.ndarray): 3 channel image of ARA coordinates

    """
    processed_path = get_processed_path(data_path)
    reg_folder = processed_path / "register_to_ara"

    if not reg_folder.is_dir():
        raise IOError("Registration folder does not exists. Perform registration first")
    coord_folder = reg_folder / "ara_coordinates"
    if not coord_folder.is_dir():
        raise IOError(
            "ARA coordinates folder does not exists." + " Perform registration first"
        )
    if registered:
        coord_file = list(coord_folder.glob(f"*_r{roi}_*registered.tif"))
    else:
        coord_file = list(coord_folder.glob(f"*_r{roi}_*Coords.tif"))

    if not len(coord_file):
        raise IOError(f"Cannot find coordinates files for roi {roi}")
    elif len(coord_file) > 1:
        raise IOError(f"Found multiple coordinates files for roi {roi}")
    coord_file = coord_file[0]

    coords = load_stack(str(coord_file))
    if np.allclose(coords, 0):
        raise IOError(f"Coordinates image for roi {roi} is empty")

    if full_scale:
        metadata = load_registration_reference_metadata(data_path, roi)
        scale_factor = metadata["pixel_size"] / metadata["original_pixel_size"]
        out_shape = (np.array(coords.shape) * scale_factor).astype(int)
        out_shape[2] = coords.shape[2]  # no need to upscale last dimension
        out = np.zeros(
            out_shape,
            dtype=coords.dtype,
        )
        for i in range(coords.shape[2]):
            # cv2 resize takes (width, height) not (row, col)
            out[..., i] = cv2.resize(
                coords[..., i], out_shape[:2][::-1], cv2.INTER_LINEAR
            )
        coords = out
    if return_fname:
        return coords, coord_file
    return coords


def make_area_image(
    data_path, roi, atlas_size=10, full_scale=False, reload=True, registered=True
):
    """Generate an image with area ID in each pixel

    Args:
        data_path (str): Relative path to data
        roi (int): Roi number to generate
        atlas_size (int, optional): Pixel size of the atlas used to find area id.
            Defaults to 10.
        full_scale (bool, optional): If true, returns the full scale image, otherwise
            the downsample version used for registration. Defaults to False.
        reload (bool, optional): If True, reload the area image, otherwise recompute it.
            Valid only if full_scale is False. Defaults to True.
        registered (bool, optional): If True, load the registered coordinates, otherwise
            the coordinates of the overview, before shifting/cropping. Defaults to True.

    Returns:
        area_id (np.array): Image with area id of each pixel

    """
    if full_scale and reload:
        warn("Cannot reload full scale area image. Setting reload to False")
        reload = False
    if not registered and reload:
        warn("Cannot reload non-registered area image. Setting reload to False")
        reload = False
    save_folder = get_processed_path(data_path) / "register_to_ara" / "area_images"
    fname = save_folder / f"area_image_r{roi}_ara{atlas_size}.tif"
    if reload:
        if fname.is_file():
            area_id = load_stack(str(fname))[..., 0]
            return area_id

    coord = np.clip(
        load_coordinate_image(
            data_path, roi, full_scale=full_scale, registered=registered
        ),
        0,
        None,
    )
    coord = np.round(coord * 1000 / atlas_size, 0).astype("uint16")

    atlas_name = "allen_mouse_%dum" % atlas_size
    bg_atlas = bga.bg_atlas.BrainGlobeAtlas(atlas_name)
    for axis, max_val in enumerate(bg_atlas.shape):
        coord[:, :, axis] = np.clip(coord[:, :, axis], 0, max_val - 1)
    area_id = bg_atlas.annotation[coord[:, :, 0], coord[:, :, 1], coord[:, :, 2]]
    if (not full_scale) and registered:
        save_folder.mkdir(exist_ok=True)
        write_stack(area_id, str(fname), bigtiff=True, dtype=area_id.dtype)

    return area_id


def spots_ara_infos(
    data_path,
    spots,
    roi,
    atlas_size=10,
    acronyms=True,
    inplace=True,
    full_scale_coordinates=False,
    reload=True,
    verbose=True,
):
    """Add ARA coordinates and area ID to spots dataframe

    Args:
        data_path (str): Relative path to data
        spots (pd.DataFrame): Spots dataframe
        atlas_size (int, optional): Atlas size (10, 25 or 50) for find areas borders.
            Defaults to 10
        acronyms (bool, optional): Add an acronym column with area name. Defaults to
            False.
        inplace (bool, optional): add the column to spots inplace or return a copy.
            Defaults to True
        full_scale_coordinates (bool, optional): If true, use the full scale image to
            find coordinates, otherwise the downsample version used for registration.
            Defaults to False.
        reload (bool, optional): If True, reload the area image, otherwise recompute it.
            Valid only if full_scale is False. Defaults to True.
        verbose (bool, optional): Print progress. Defaults to True.

    Returns:
        spots (pd.DataFrame): reference or copy of spots dataframe with four more
            columns: `ara_x`, `ara_y`, `ara_z`, and `area_id`

    """
    if not inplace:
        spots = spots.copy()
    if verbose:
        print("Loading coordinates and area id", flush=True)
    coords = load_coordinate_image(data_path, roi, full_scale=full_scale_coordinates)
    metadata = load_registration_reference_metadata(data_path, roi)
    spot_xy = spots.loc[:, ["x", "y"]].values

    if not full_scale_coordinates:
        spot_xy = spots.loc[:, ["x", "y"]].values / metadata["downsample_ratio"]
    spot_xy = np.round(spot_xy).astype(int)
    if verbose:
        print("Attributing coordinates to spots", flush=True)
    # Filter spots that are outside the valid range
    valid_x = spot_xy[:, 0] < coords.shape[1]
    valid_y = spot_xy[:, 1] < coords.shape[0]
    valid_spots = valid_x & valid_y
    spots_filtered = spots.iloc[valid_spots].copy()
    spot_xy_filtered = spot_xy[valid_spots]

    # Use filtered coordinates for further processing
    spot_coords = coords[spot_xy_filtered[:, 1], spot_xy_filtered[:, 0], :]
    del coords
    gc.collect()
    for i, w in enumerate("xyz"):
        spots_filtered[f"ara_{w}"] = spot_coords[:, i]

    if verbose:
        print("Loading area map", flush=True)
    # we will always load non full scale area map as it takes huge amount of RAM
    area_map = make_area_image(
        data_path, roi, atlas_size=atlas_size, full_scale=False, reload=reload
    )
    if verbose:
        print("Attributing area id to spots", flush=True)

    if full_scale_coordinates:
        # but that means we need to downsample the spots coordinates if it hasn't been
        # done before
        spot_xy_filtered = np.round(
            spot_xy_filtered / metadata["downsample_ratio"]
        ).astype(int)
    # and clip in case of rounding errors
    spot_xy_filtered[:, 0] = np.clip(spot_xy_filtered[:, 0], 0, area_map.shape[1] - 1)
    spot_xy_filtered[:, 1] = np.clip(spot_xy_filtered[:, 1], 0, area_map.shape[0] - 1)
    spot_area = area_map[spot_xy_filtered[:, 1], spot_xy_filtered[:, 0]]
    spots_filtered["area_id"] = spot_area
    del area_map
    gc.collect()
    if acronyms:
        if verbose:
            print("Finding area acronyms", flush=True)
        atlas_name = "allen_mouse_%dum" % atlas_size
        bg_atlas = bga.bg_atlas.BrainGlobeAtlas(atlas_name)
        labels = bg_atlas.lookup_df.set_index("id")
        spots_filtered["area_acronym"] = "outside"
        valid = spots_filtered.area_id != 0
        spots_filtered.loc[valid, "area_acronym"] = labels.loc[
            spots_filtered.area_id[valid], "acronym"
        ].values
    if verbose:
        print("Done", flush=True)
    return spots_filtered


def overview_single_roi(
    data_path,
    roi,
    slice_id,
    prefix,
    chan2use=(0, 1, 2, 3),
    sigma_blur=10,
    agg_func=np.nanmean,
    ref_prefix="genes_round",
    subresolutions=5,
    max_pixel_size=2,
    non_similar_overview=False,
):
    """Stitch and save a single ROI overview for use in atlas registration

    Args:
        data_path (str): Relative path to data
        roi (int): Number of the ROI
        slice_id (int): Slice number to stitch
        prefix (str, optional): Prefix of the acquisition to plot.
        chan2use (tuple, optional): Channels to use for stitching. Defaults to (0, 1, 2, 3).
        sigma_blur (int, optional): Sigma for gaussian blur. Defaults to 10.
        agg_func (function, optional): Aggregation function to apply across channels.
            Defaults to np.nanmean. Unused if `non_similar_overview` is True.
        ref_prefix (str, optional): Prefix of the reference image. Defaults to
            "genes_round".
        subresolutions (int, optional): Number of subresolutions to save. Defaults to 5.
        max_pixel_size (int, optional): Maximum pixel size for the pyramid. Defaults to 2.
        non_similar_overview (bool, optional): If True, stitch the overview tiles with
        the stitch_tiles function rather than stitch_registered which requires tile by tile
        registration to the reference. Defaults to False.

    """
    print(f"Data path: {data_path}")
    print(f"Roi: {roi}", flush=True)
    print(f"Slice id: {slice_id}", flush=True)
    print(f"Sigma blur: {sigma_blur}", flush=True)
    sigma_blur = float(sigma_blur)
    chamber = Path(data_path).name
    registration_folder = get_processed_path(data_path) / "register_to_ara"
    registration_folder.mkdir(exist_ok=True)

    print("Finding shifts")
    ops = load_ops(data_path)

    print("Finding pixel size")
    if ref_prefix == "genes_round":
        ref_round_prefix = f"genes_round_{ops['ref_round']}_1"
    else:
        ref_round_prefix = ref_prefix
    pixel_size = get_pixel_size(data_path, ref_round_prefix)

    if chan2use is None:
        chan2use = [ops["ref_ch"]]
    if isinstance(chan2use, int):
        chan2use = [chan2use]
    chan2use = [int(c) for c in chan2use]

    if non_similar_overview:
        print("Stitching ROI")
        stitched_stack = stitch.stitch_tiles(
            data_path=data_path,
            prefix=prefix,
            roi=roi,
            ich=chan2use,
            correct_illumination=True,
            shifts_prefix=ref_prefix,
        )
    else:
        print("Stitching ROI")
        stitched_stack = stitch.stitch_registered(
            data_path=data_path,
            prefix=prefix,
            roi=roi,
            filter_r=False,
            channels=chan2use,
            ref_prefix=ref_prefix,
        )
        print("Aggregating", flush=True)
        stitched_stack = agg_func(stitched_stack, axis=2)

    # get chamber position, and then section position
    log = dict(
        original_dtype=str(stitched_stack.dtype),
        original_shape=list(stitched_stack.shape),
        original_pixel_size=pixel_size,
    )
    ratio = int(max_pixel_size / pixel_size)
    print("... Resize")
    new_shape = (
        stitched_stack.shape[0] // ratio,
        stitched_stack.shape[1] // ratio,
    )
    log["new_shape"] = list(new_shape)

    log["downsample_ratio"] = ratio
    pixel_size *= ratio
    log["pixel_size"] = pixel_size

    print("   ..... resizing", flush=True)
    stitched_stack = cv2.resize(
        stitched_stack,
        new_shape[::-1],  # cv2 has (width, height), not (row, col)
        interpolation=cv2.INTER_CUBIC,
    )

    print("   ..... filtering", flush=True)

    stitched_stack = gaussian_filter(stitched_stack, sigma_blur)

    target = registration_folder / f"{chamber}_r{roi}_sl{slice_id:03d}.ome.tif"
    logfile = Path(target).with_suffix(".yml")
    print("Saving stitched image", flush=True)

    save_ome_tiff_pyramid(
        target,
        stitched_stack,
        pixel_size=pixel_size,
        subresolutions=subresolutions,
        save_thumbnail=False,
    )
    with open(logfile, "w") as fhandle:
        yaml.dump(log, fhandle)


def crop_overview_registration(data_path, rois=None, overview_prefix="DAPI_1_1"):
    """Crop the registered overview to the same size as the reference

    Args:
        data_path (str): Relative path to data
        rois (list, optional): List of rois to crop. Defaults to None.
        overview_prefix (str, optional): Prefix of the overview image. Defaults to
            "DAPI_1_1".

    Returns:
        imgs (list): List of cropped images
    """

    if rois is None:
        rois = get_roi_dimensions(data_path)[:, 0]
    elif isinstance(rois, int):
        rois = [rois]

    processed_path = get_processed_path(data_path)
    imgs = []
    for roi in rois:
        shifts = np.load(
            processed_path / "reg" / f"{overview_prefix}_roi{roi}_tform_to_ref.npz"
        )

        # account for downsampling
        metadata = load_registration_reference_metadata(data_path, roi)
        ara_downsample_rate = metadata["downsample_ratio"]
        shifts = shifts["shift"] / ara_downsample_rate
        ara_im, ara_coord_file = load_coordinate_image(
            data_path, roi, full_scale=False, registered=False, return_fname=True
        )

        # Do the shift
        target_shifted = transform_image(ara_im, scale=1, angle=0, shift=shifts)

        # Crop to the same size as the reference
        ops = load_ops(data_path)
        corners = stitch.get_tile_corners(
            data_path, prefix=ops["reference_prefix"], roi=roi
        )
        top_right_corner = np.nanmax(corners, axis=(0, 1, 3)) / ara_downsample_rate
        top_right_corner = np.round(top_right_corner).astype(int) + 1
        cropped_image = target_shifted[: top_right_corner[0], : top_right_corner[1]]

        # save the cropped image
        new_name = ara_coord_file.name.replace("Coords", "registered")
        target = ara_coord_file.with_name(new_name)
        write_stack(cropped_image, target, dtype="float32", clip=False)
        print(f"Saved {target}")
        imgs.append(cropped_image)
    return imgs


@slurm_it(conda_env="iss-preprocess", slurm_options={"mem": "32GB"})
def register_overview_to_reference(data_path, roi, channel, overview_prefix="DAPI_1_1"):
    """Register the overview to the reference image

    Args:
        data_path (str): Relative path to data
        roi (int): Number of the ROI
        channel (int): Channel to use for registration.
        downsample (int, optional): Downsample factor. Defaults to 3.
        overview_prefix (str, optional): Prefix of the overview image. Defaults to
            "DAPI_1_1".

    Returns:
        shift (np.ndarray): Shift in x and y
        final_shape (tuple): Final shape of the stitched images
        stitched_fixed (np.ndarray): Stitched reference image
        stitched_moving (np.ndarray): Stitched overview image
    """
    print(f"Registering overview to reference for roi {roi} for {data_path}")
    print("")
    print(f"Using channel {channel}")
    print(f"Overview prefix: {overview_prefix}")
    print("")

    ops = load_ops(data_path)
    reference_prefix = ops["reference_prefix"]
    projection = ops[f"{reference_prefix.split('_')[0].lower()}_projection"]
    if channel is None:
        channel = ops["ref_ch"]

    # for the overview, use the version that was used for the manual registration
    stitched_moving = load_registration_reference(data_path, roi)[..., 0]

    # Stitched reference image
    stitched_fixed = stitch.stitch_tiles(
        data_path,
        reference_prefix,
        suffix=projection,
        roi=roi,
        ich=channel,
        shifts_prefix=reference_prefix,
        correct_illumination=True,
        allow_quick_estimate=False,
    ).astype(
        np.single
    )  # to save memory
    # downsample to match the version used for the manual registration
    metadata = load_registration_reference_metadata(data_path, roi)
    ara_downsample_ratio = metadata["downsample_ratio"]
    print(f"Downsample ratio: {ara_downsample_ratio}")
    stitched_fixed = downscale_local_mean(stitched_fixed, ara_downsample_ratio)

    shapes = np.vstack([stitched_fixed.shape, stitched_moving.shape])
    final_shape = shapes.max(axis=0)
    paddings = final_shape - shapes
    if paddings[1].sum() > 0:
        raise NotImplementedError("Paddings in the moving image. Check shift")
    stitched_fixed = np.pad(
        stitched_fixed, [(p // 2, p // 2 + p % 2) for p in paddings[0]]
    )
    stitched_moving = np.pad(
        stitched_moving, [(p // 2, p // 2 + p % 2) for p in paddings[1]]
    )
    print(f"Shapes: {shapes}")
    print(f"Final shape: {final_shape}")
    print(f"Paddings: {paddings}")

    def prep_stack(stack):
        if stack.dtype != bool:
            mi, ma = np.nanpercentile(stack[stack > 0], (1, 99))
            stack = np.clip(stack, mi, ma)
            stack = (stack - mi) / (ma - mi)
        return stack

    shift, _, _, _ = phase_correlation(
        max_shift=None,
        min_shift=None,
        fixed_image=prep_stack(stitched_fixed),
        moving_image=prep_stack(stitched_moving),
    )
    print(f"Downsampled shift: {shift}")
    # remove whatever padding was added to the fixed image
    shift -= paddings[0] // 2
    print(f"Padding corrected shifts: {shift}")
    scale = 1
    angle = 0
    shift *= ara_downsample_ratio
    print(f"Final shift: {shift}")
    fname = f"{overview_prefix}_roi{roi}_tform_to_ref.npz"
    print(f"Saving {fname} in the reg folder")
    np.savez(
        get_processed_path(data_path) / "reg" / fname,
        angle=angle,
        shift=shift,
        scale=scale,
        stitched_stack_shape=final_shape,
    )
    print(f"DONE")
    return shift, final_shape, stitched_fixed, stitched_moving


@slurm_it(conda_env="iss-preprocess", slurm_options={"time": "3:00:00", "mem": "16GB"})
def check_reg(data_path, save_folder, rois=None):
    import matplotlib.pyplot as plt

    if rois is None:
        rois = get_roi_dimensions(data_path)[:, 0]
    elif isinstance(rois, int):
        rois = [rois]

    fig = plt.figure(figsize=(10, 7))
    crop_overview_registration(data_path, rois=None, overview_prefix="DAPI_1_1")
    ops = load_ops(data_path)
    nrows = 2 if len(rois) > 5 else 1
    ncols = len(rois) // 2
    for roi in rois:
        metadata = load_registration_reference_metadata(data_path, roi)
        ara_downsample_rate = metadata["downsample_ratio"]

        print(f"roi {roi}")
        ax = fig.add_subplot(nrows, ncols, roi)
        anchor_ref = stitch.stitch_registered(
            data_path,
            prefix=ops["reference_prefix"],
            roi=roi,
            channels=[3],
        )
        anchor_ref = downscale_local_mean(anchor_ref[..., 0], ara_downsample_rate)
        vm = np.nanpercentile(anchor_ref, 99)
        ax.imshow(anchor_ref, cmap="gray", vmin=0, vmax=vm)
        ax.set_title(f"roi {roi}")
        area_img = make_area_image(
            data_path, roi, atlas_size=10, full_scale=False, reload=False
        )
        area_img = area_img.astype(float)
        area_img[area_img == 0] = np.nan
        ax.imshow(area_img % 20, cmap="tab20", alpha=0.5)
        bin = area_img > 0
        ax.contour(bin, colors="purple", levels=[0.5], linewidths=1, alpha=0.2)
        ax.axis("off")
    fig.tight_layout()
    save_folder = Path(save_folder)
    save_folder.mkdir(exist_ok=True)
    chamber = Path(data_path).name
    fig.savefig(save_folder / f"{chamber}_overview_registration.png")<|MERGE_RESOLUTION|>--- conflicted
+++ resolved
@@ -1,23 +1,16 @@
 from pathlib import Path
 import gc
 from warnings import warn
-import bg_atlasapi as bga
+import brainglobe_atlasapi as bga
 import cv2
 import numpy as np
 import yaml
 from scipy.ndimage import gaussian_filter
-<<<<<<< HEAD
-import brainglobe_atlasapi as bga
-from . import stitch
-import cv2
-=======
 from skimage.transform import downscale_local_mean
-
 from image_tools.similarity_transforms import transform_image
 from image_tools.registration.phase_correlation import phase_correlation
 from znamutils import slurm_it
 
->>>>>>> ee2057eb
 from ..io import (
     get_pixel_size,
     get_processed_path,
