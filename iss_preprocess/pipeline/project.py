--- conflicted
+++ resolved
@@ -1,12 +1,9 @@
 import numpy as np
 import multiprocessing as mp
 import shutil
-<<<<<<< HEAD
 import shlex
 import subprocess
-=======
 import iss_preprocess as iss
->>>>>>> b61b0ba5
 from functools import partial
 from pathlib import Path
 from ..image import fstack_channels
@@ -72,6 +69,22 @@
     target_path.mkdir(parents=True, exist_ok=True)
     shutil.copy(
         raw_path / prefix / metadata_fname, target_path / metadata_fname,
+    )
+    
+
+    script_path = str(Path(__file__).parent.parent.parent / "scripts" / f"plot_overview.sh")
+    args = (
+        f"--export=DATAPATH={data_path},PREFIX={prefix}"
+    )
+    log_fname = f"iss_plot_overviews_%j"
+    args = args + f" --output={Path.home()}/slurm_logs/{log_fname}.out"
+    args = args + f" --dependency=afterok:{job_ids}"
+    command = f"sbatch {args} {script_path}"
+    print(command)
+    subprocess.Popen(
+        shlex.split(command),
+        stdout=subprocess.DEVNULL,
+        stderr=subprocess.STDOUT,
     )
     
 
