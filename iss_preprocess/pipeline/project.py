--- conflicted
+++ resolved
@@ -94,7 +94,6 @@
     # copy one of the tiff metadata files
     raw_path = iss.io.get_raw_path(data_path)
     metadata_fname = f"{prefix}_MMStack_{roi_dims[0][0]}-Pos000_000_metadata.txt"
-<<<<<<< HEAD
     if not (target_path / metadata_fname).exists():
         shutil.copy(
             raw_path / prefix / metadata_fname, target_path / metadata_fname,
@@ -103,13 +102,6 @@
     overview_job_ids = iss.vis.plot_overview_images(data_path, prefix, dependency=','.join(tileproj_job_ids))
     
     return tileproj_job_ids, overview_job_ids
-=======
-    shutil.copy(raw_path / prefix / metadata_fname, target_path / metadata_fname)
-    job_ids = iss.vis.plot_overview_images(
-        data_path, prefix, dependency=",".join(job_ids)
-    )
-
->>>>>>> 6266e575
 
 def project_tile_by_coors(tile_coors, data_path, prefix, overwrite=False):
     """Project a single tile by its coordinates.
