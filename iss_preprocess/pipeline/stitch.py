--- conflicted
+++ resolved
@@ -857,11 +857,7 @@
     use_rois = np.in1d(roi_dims[:, 0], ops["use_rois"])
     for roi in roi_dims[use_rois, 0]:
         slurm_folder = Path.home() / "slurm_logs" / data_path / "align_spots"
-<<<<<<< HEAD
-        slurm_folder.parent.mkdir(exist_ok=True, parents=True)
-=======
         slurm_folder.mkdir(exist_ok=True, parents=True)
->>>>>>> 7e31b4d2
         merge_and_align_spots(
             data_path,
             roi,
@@ -872,8 +868,5 @@
             use_slurm=True,
             slurm_folder=slurm_folder,
             scripts_name=f"iss_align_spots_{roi}.out",
-<<<<<<< HEAD
-=======
             job_dependency=dependency,
->>>>>>> 7e31b4d2
         )