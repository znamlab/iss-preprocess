--- conflicted
+++ resolved
@@ -107,12 +107,7 @@
     roi=1,
     suffix="fstack",
     ich=0,
-<<<<<<< HEAD
-    black_level=0,
-    correction_image=None,
-=======
     correct_illumination=False,
->>>>>>> 91a8fa91
 ):
     """Load and stitch tile images using provided tile shifts.
 
@@ -156,25 +151,11 @@
         average_image = average_image / np.max(average_image, axis=(0, 1))
     for ix in range(ntiles[0]):
         for iy in range(ntiles[1]):
-<<<<<<< HEAD
-            fname = f"{prefix}_MMStack_{roi}-Pos{str(ix).zfill(3)}_{str(iy).zfill(3)}_{suffix}.tif"
-            stack = load_stack(processed_path / data_path / prefix / fname)[:, :, ich]
-            # do correction as float and convert back, cliping to avoid overflow
-            dtype = stack.dtype
-            dtype_info = np.iinfo(dtype)
-            stack = np.array(stack, dtype=float) - float(black_level)
-            if correction_image is not None:
-                stack /= correction_image
-            stack = np.clip(stack, dtype_info.min, dtype_info.max)
-            stack = np.array(stack, dtype=dtype)
-                
-=======
             stack = load_tile_by_coors(
                 data_path, tile_coors=(roi, ix, iy), suffix=suffix, prefix=prefix
             )[:, :, ich]
             if correct_illumination:
                 stack = (stack.astype(float) - ops["black_level"][ich]) / average_image
->>>>>>> 91a8fa91
             stitched_stack[
                 tile_origins[ix, iy, 0] : tile_origins[ix, iy, 0] + tile_shape[0],
                 tile_origins[ix, iy, 1] : tile_origins[ix, iy, 1] + tile_shape[1],
