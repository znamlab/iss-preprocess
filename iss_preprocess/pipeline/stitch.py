from os import system
import numpy as np
import pandas as pd
from skimage.registration import phase_cross_correlation
from flexiznam.config import PARAMETERS
from pathlib import Path
from ..io import load_tile_by_coors, load_stack
from ..reg import (
    estimate_rotation_translation,
    estimate_scale_rotation_translation,
    transform_image,
    make_transform,
)


def register_adjacent_tiles(
    data_path,
    ref_coors=(1, 0, 0),
    reg_fraction=0.1,
    ref_ch=0,
    suffix="fstack",
    prefix="genes_round",
):
    """Estimate shift between adjacent imaging tiles using phase correlation.

    Args:
        data_path (str): path to image stacks.
        ref_coors (tuple, optional): coordinates of the reference tile to use for
            registration. Must not be along the bottom or right edge of image. Defaults to (1,0,0).
        reg_fraction (float, optional): overlap fraction used for registration. Defaults to 0.1.
        ref_ch (int, optional): reference channel used for registration. Defaults to 0.
        ref_round (int, optional): reference round used for registration. Defaults to 0.
        nrounds (int, optional): Number of rounds to load. Defaults to 7.
        suffix (str, optional): File name suffix. Defaults to 'proj'.
        prefix (str, optional): the folder name prefix, before round number. Defaults to "round"

    Returns:
        numpy.array: `shift_right`, X and Y shifts between different columns
        numpy.array: `shift_down`, X and Y shifts between different rows
        numpy.array: shape of the tile

    """
    tile_ref = load_tile_by_coors(
        data_path, tile_coors=ref_coors, suffix=suffix, prefix=prefix
    )
    down_coors = (ref_coors[0], ref_coors[1], ref_coors[2] + 1)
    tile_down = load_tile_by_coors(
        data_path, tile_coors=down_coors, suffix=suffix, prefix=prefix
    )
    right_coors = (ref_coors[0], ref_coors[1] + 1, ref_coors[2])
    tile_right = load_tile_by_coors(
        data_path, tile_coors=right_coors, suffix=suffix, prefix=prefix
    )
    ypix = tile_ref.shape[0]
    xpix = tile_ref.shape[1]
    reg_pix_x = int(xpix * reg_fraction)
    reg_pix_y = int(ypix * reg_fraction)

    shift_right = phase_cross_correlation(
        tile_ref[:, -reg_pix_x:, ref_ch],
        tile_right[:, :reg_pix_x, ref_ch],
        upsample_factor=5,
    )[0] + [0, xpix - reg_pix_x]

    shift_down = phase_cross_correlation(
        tile_ref[:reg_pix_y, :, ref_ch],
        tile_down[-reg_pix_y:, :, ref_ch],
        upsample_factor=5,
    )[0] - [ypix - reg_pix_y, 0]

    return shift_right, shift_down, (ypix, xpix)


def calculate_tile_positions(shift_right, shift_down, tile_shape, ntiles):
    """Calculate position of each tile based on the provided shifts.

    Args:
        shift_right (numpy.array): X and Y shifts between different columns
        shift_down (numpy.array): X and Y shifts between different rows
        tile_shape (numpy.array): shape of each tile
        ntiles (numpy.array): number of tile rows and columns

    Returns:
        numpy.ndarray: `tile_origins`, ntiles[0] x ntiles[1] x 2 matrix of tile origin coordinates
        numpy.ndarray: `tile_centers`, ntiles[0] x ntiles[1] x 2 matrix of tile center coordinates

    """
    tile_centers = np.empty((ntiles[0], ntiles[1], 2))
    tile_origins = np.empty((ntiles[0], ntiles[1], 2))

    center_offset = np.array([tile_shape[0] / 2, tile_shape[1] / 2])
    for ix in range(ntiles[0]):
        for iy in range(ntiles[1]):
            tile_origins[ix, iy, :] = iy * shift_down + ix * shift_right
    tile_origins = (
        tile_origins - np.min(tile_origins, axis=(0, 1))[np.newaxis, np.newaxis, :]
    )
    tile_centers = tile_origins + center_offset[np.newaxis, np.newaxis, :]
    return tile_origins, tile_centers


def stitch_tiles(
    data_path,
    prefix,
    shift_right,
    shift_down,
    roi=1,
    suffix="fstack",
    ich=0,
    correct_illumination=False,
):
    """Load and stitch tile images using provided tile shifts.

    Args:
        data_path (str): path to image stacks.
        prefix (str): prefix specifying which images to load, e.g. 'round_01_1'
        shift_right (tuple): x and y shift between tiles along a row
        shift_down (tuple): x and y shift between tiles along a column
        roi (int, optional): id of ROI to load. Defaults to 1.
        suffix (str, optional): filename suffix. Defaults to 'proj'.
        ich (int, optional): index of the channel to stitch. Defaults to 0.
<<<<<<< HEAD
        black_level (int, optional): the black level for thischannel. Defaults to 0.
        correction_image (np.array, optional): Image for illumination correction for 
            channel `ich`. Defaults to None (no correction)
=======
        correct_illumination (bool, optional): Remove black levels and correct 
            illumination if True, return raw data otherwise. Default to False
>>>>>>> f440177d

    Returns:
        numpy.ndarray: stitched image.

    """
    processed_path = Path(PARAMETERS["data_root"]["processed"])
    roi_dims = np.load(processed_path / data_path / "roi_dims.npy")
    ntiles = roi_dims[roi_dims[:, 0] == roi, 1:][0] + 1
    # load first tile to get shape
    stack = load_tile_by_coors(
        data_path, tile_coors=(roi, 0, 0), suffix=suffix, prefix=prefix
    )
    tile_shape = stack.shape[:2]

    tile_origins, tile_centers = calculate_tile_positions(
        shift_right, shift_down, tile_shape, ntiles
    )
    tile_origins = tile_origins.astype(int)
    max_origin = np.max(tile_origins, axis=(0, 1))
    stitched_stack = np.zeros(max_origin + tile_shape)
    if correct_illumination:
        ops = np.load(processed_path / data_path / "ops.npy", allow_pickle=True).item()
        average_image_fname = (
            processed_path / data_path / "averages" / f"{prefix}_average.tif"
        )
        average_image = load_stack(average_image_fname)[:, :, ich].astype(float)
        average_image = average_image / np.max(average_image, axis=(0, 1))
    for ix in range(ntiles[0]):
        for iy in range(ntiles[1]):
            stack = load_tile_by_coors(
                data_path, tile_coors=(roi, ix, iy), suffix=suffix, prefix=prefix
            )[:, :, ich]
            if correct_illumination:
                stack = (stack.astype(float) - ops["black_level"][ich]) / average_image
            stitched_stack[
                tile_origins[ix, iy, 0] : tile_origins[ix, iy, 0] + tile_shape[0],
                tile_origins[ix, iy, 1] : tile_origins[ix, iy, 1] + tile_shape[1],
            ] = stack
    return stitched_stack


def merge_roi_spots(
    data_path, shift_right, shift_down, tile_shape, iroi=1, prefix="genes_round"
):
    """Load and combine spot locations across all tiles for an ROI.

    Args:
        data_path (str): path to pickle files containing spot locations for each tile.
        shift_right (numpy.array): X and Y shifts between different columns
        shift_down (numpy.array): X and Y shifts between different rows
        tile_shape (numpy.array): shape of each tile
        iroi (int, optional): ID of ROI to load. Defaults to 1.

    Returns:
        pandas.DataFrame: table containing spot locations across all tiles.
    """
    processed_path = Path(PARAMETERS["data_root"]["processed"])
    roi_dims = np.load(processed_path / data_path / "roi_dims.npy")
    all_spots = []
    ntiles = roi_dims[roi_dims[:, 0] == iroi, 1:][0] + 1
    tile_origins, tile_centers = calculate_tile_positions(
        shift_right, shift_down, tile_shape, ntiles
    )

    for ix in range(ntiles[0]):
        for iy in range(ntiles[1]):
            try:
                spots = pd.read_pickle(
                    processed_path
                    / data_path
                    / "spots"
                    / f"{prefix}_spots_{iroi}_{ix}_{iy}.pkl"
                )
                spots["x"] = spots["x"] + tile_origins[ix, iy, 1]
                spots["y"] = spots["y"] + tile_origins[ix, iy, 0]

                spot_dist = (
                    spots["x"].to_numpy()[:, np.newaxis, np.newaxis]
                    - tile_centers[np.newaxis, :, :, 1]
                ) ** 2 + (
                    spots["y"].to_numpy()[:, np.newaxis, np.newaxis]
                    - tile_centers[np.newaxis, :, :, 0]
                ) ** 2
                home_tile_dist = (spot_dist[:, ix, iy]).copy()
                spot_dist[:, ix, iy] = np.inf
                min_spot_dist = np.min(spot_dist, axis=(1, 2))
                keep_spots = home_tile_dist < min_spot_dist
                all_spots.append(spots[keep_spots])
            except FileNotFoundError:
                print(f"coult not load roi {iroi}, tile {ix}, {iy}")

    spots = pd.concat(all_spots, ignore_index=True)
    return spots


def stitch_and_register(
    data_path,
    reference_prefix,
    target_prefix,
    roi=1,
    downsample=5,
    ref_ch=0,
    target_ch=0,
    estimate_scale=False,
):
    """Stitch target and reference stacks and align target to reference

    Args:
        data_path (_type_): _description_
        reference_prefix (_type_): _description_
        target_prefix (_type_): _description_
        roi (int, optional): _description_. Defaults to 1.
        downsample (int, optional): _description_. Defaults to 5.

    Returns:
        _type_: _description_
    """
    processed_path = Path(PARAMETERS["data_root"]["processed"])
    ops = np.load(processed_path / data_path / "ops.npy", allow_pickle=True).item()
    # TODO: should we use the same `shift_right` and `shift_down` for target
    # and reference images?
    shift_right, shift_down, tile_shape = register_adjacent_tiles(
        data_path, ref_coors=ops["ref_tile"], prefix=reference_prefix
    )
    stitched_stack_target = stitch_tiles(
        data_path,
        target_prefix,
        shift_right,
        shift_down,
        suffix=ops["projection"],
        roi=roi,
        ich=target_ch,
        correct_illumination=True,
    ).astype(np.single)  # to save memory
    stitched_stack_reference = stitch_tiles(
        data_path,
        reference_prefix,
        shift_right,
        shift_down,
        suffix=ops["projection"],
        roi=roi,
        ich=ref_ch,
        correct_illumination=True,
    ).astype(np.single)
    if estimate_scale:
        scale, angle, shift = estimate_scale_rotation_translation(
            stitched_stack_reference[::downsample, ::downsample],
            stitched_stack_target[::downsample, ::downsample],
            niter=3,
            nangles=11,
            verbose=True,
            scale_range=0.01,
            angle_range=1.0,
            upsample=False,
        )
    else:
        angle, shift = estimate_rotation_translation(
            stitched_stack_reference[::downsample, ::downsample],
            stitched_stack_target[::downsample, ::downsample],
            angle_range=1.0,
            niter=3,
            nangles=11,
            upsample=None,
        )
        scale = 1

    stitched_stack_target = transform_image(
        stitched_stack_target, scale=scale, angle=angle, shift=shift * downsample
    )
    return stitched_stack_target, stitched_stack_reference, angle, shift * downsample


def merge_and_align_spots(
    data_path,
    roi,
    spots_prefix="barcode_round",
    reg_prefix="barcode_round_1_1",
):
    processed_path = Path(PARAMETERS["data_root"]["processed"])
    ops = np.load(processed_path / data_path / "ops.npy", allow_pickle=True).item()

    ref_prefix = f'genes_round_{ops["ref_round"]+1}_1'
    stitched_stack_barcodes, _, angle, shift = stitch_and_register(
        data_path, ref_prefix, reg_prefix, roi=roi, downsample=5
    )
    spots_tform = make_transform(1, angle, shift, stitched_stack_barcodes.shape)
    shift_right, shift_down, tile_shape = register_adjacent_tiles(
        data_path, ref_coors=ops["ref_tile"], prefix=ref_prefix
    )
    spots = merge_roi_spots(
        data_path,
        shift_right,
        shift_down,
        tile_shape,
        iroi=roi,
        prefix=spots_prefix,
    )
    transformed_coors = spots_tform @ np.stack(
        [spots["x"], spots["y"], np.ones(len(spots))]
    )
    spots["x"] = [x for x in transformed_coors[0, :]]
    spots["y"] = [y for y in transformed_coors[1, :]]
    spots.to_pickle(processed_path / data_path / f"{spots_prefix}_spots_{roi}.pkl")
    np.savez(
        processed_path / data_path / f"{spots_prefix}_spots_tform_{roi}.npz",
        angle=angle,
        shift=shift,
        tform=spots_tform,
    )


def merge_and_align_spots_all_rois(
    data_path,
    spots_prefix="barcode_round",
    reg_prefix="barcode_round_1_1",
):
    processed_path = Path(PARAMETERS["data_root"]["processed"])
    ops = np.load(processed_path / data_path / "ops.npy", allow_pickle=True).item()
    roi_dims = np.load(processed_path / data_path / "roi_dims.npy")
    script_path = str(Path(__file__).parent.parent.parent / f"align_spots.sh")
    use_rois = np.in1d(roi_dims[:, 0], ops["use_rois"])
    for roi in roi_dims[use_rois, 0]:
        args = f"--export=DATAPATH={data_path},ROI={roi},"
        args += f"SPOTS_PREFIX={spots_prefix},REG_PREFIX={reg_prefix}"
        args += f" --output={Path.home()}/slurm_logs/iss_align_spots_%j.out"
        command = f"sbatch {args} {script_path}"
        print(command)
        system(command)<|MERGE_RESOLUTION|>--- conflicted
+++ resolved
@@ -119,14 +119,8 @@
         roi (int, optional): id of ROI to load. Defaults to 1.
         suffix (str, optional): filename suffix. Defaults to 'proj'.
         ich (int, optional): index of the channel to stitch. Defaults to 0.
-<<<<<<< HEAD
-        black_level (int, optional): the black level for thischannel. Defaults to 0.
-        correction_image (np.array, optional): Image for illumination correction for 
-            channel `ich`. Defaults to None (no correction)
-=======
         correct_illumination (bool, optional): Remove black levels and correct 
             illumination if True, return raw data otherwise. Default to False
->>>>>>> f440177d
 
     Returns:
         numpy.ndarray: stitched image.
