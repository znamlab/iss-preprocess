from os import system
import numpy as np
import warnings
import pandas as pd
import warnings
from pathlib import Path
from scipy.ndimage import median_filter
from skimage.measure import block_reduce
from skimage.morphology import disk
from skimage.registration import phase_cross_correlation

import iss_preprocess as iss
from . import pipeline
from .. import vis
from ..image.correction import apply_illumination_correction
from ..io import load_tile_by_coors, load_stack, load_ops, get_roi_dimensions
from .register import align_spots
from ..reg import (
    estimate_rotation_translation,
    estimate_scale_rotation_translation,
    transform_image,
    make_transform,
)


def load_tile_ref_coors(data_path, tile_coors, prefix, filter_r=True):
    """Load one single tile in the reference coordinates

    This load a tile of `prefix` with channels/rounds registered

    Args:
        data_path (str): Relative path to data
        tile_coordinates (tuple): (Roi, tileX, tileY) tuple
        prefix (str): Acquisition to load. If `genes_round` or `barcode_round` will load
            all the rounds.
        filter_r (bool, optional): Apply filter on rounds data? Parameters will be read
            from `ops`. Default to True

    Returns:
        np.array: A (X x Y x Nchannels x Nrounds) registered stack
        np.array: A (X x Y) boolean array of bad pixels that fall outside image after
            registration

    """
    ops = load_ops(data_path)
    corrected_shifts = ops["corrected_shifts2ref"]

    valid_shifts = ["single_tile", "ransac", "best"]
    assert corrected_shifts in valid_shifts, (
        f"unknown shifts2ref correction method, must be one of {valid_shifts}",
    )

    stack, bad_pixels = pipeline.load_and_register_tile(
        data_path, tile_coors, prefix, filter_r=filter_r
    )

    if prefix.startswith("genes_round"):
        # No need to register to ref
        return stack, bad_pixels

    # we have data with channels/rounds registered
    # Now find how much the acquisition stitching is shifting the data compared to
    # reference
    roi, tilex, tiley = tile_coors

    # now find registration to ref
    if ("round" in prefix) and (not prefix.endswith("round")):
        reg_prefix = "_".join(prefix.split("_")[:-2])
    else:
        reg_prefix = prefix

    stack[bad_pixels] = np.nan
    if corrected_shifts == "single_tile":
        correction_fname = "tforms_to_ref"
    elif corrected_shifts == "ransac":
        correction_fname = "tforms_corrected_to_ref"
    elif corrected_shifts == "best":
        correction_fname = "tforms_best_to_ref"
    reg2ref = np.load(
        iss.io.get_processed_path(data_path)
        / "reg"
        / f"{correction_fname}_{reg_prefix}_{roi}_{tilex}_{tiley}.npz"
    )
    # TODO: we are warping the image twice - in `load_and_register_tile` and here
    # if we ever use this function for downstream analyses (e.g. detecting spots)
    # we should make sure to warp once
    # apply the same registration to all channels and rounds
    for ir in range(stack.shape[3]):
        for ic in range(stack.shape[2]):
            stack[:, :, ic, ir] = transform_image(
                stack[:, :, ic, ir],
                scale=reg2ref["scales"][0][0],  # same reg for all round and channels
                angle=reg2ref["angles"][0][0],
                shift=reg2ref["shifts"][0],
                cval=np.nan,
            )
    bad_pixels = np.any(np.isnan(stack), axis=(2, 3))
    stack[bad_pixels] = 0
    return stack, bad_pixels


def register_within_acquisition(
    data_path,
    prefix,
    ref_roi=None,
    ref_ch=0,
    suffix="max",
    correct_illumination=False,
    reload=True,
    save_plot=False,
    dimension_prefix="genes_round_1_1",
):
    """Estimate shifts between all adjacent tiles of a rois

    Saves the median shifts in `"reg" / f"{prefix}_shifts.npz"`.

    Args:
        data_path (str): path to image stacks.
        prefix (str, optional): Full name of the acquisition folder.
        ref_roi (int, optional): ROI to use for registration. If `None` use
            `ops['ref_tile'][0]`. Defaults to None.
        ref_ch (int, optional): reference channel used for registration. Defaults to 0.
        suffix (str, optional): File name suffix. Defaults to 'proj'.
        correct_illumination (bool, optional): Remove black levels and correct illumination
            before registration if True, return raw data otherwise. Default to False
        reload (bool, optional): If target file already exists, reload instead of
            recomputing. Defaults to True
        save_plot (bool, optional): If True save diagnostic plot. Defaults to False
        dimension_prefix (str, optional): Prefix to use to find ROI dimension. Used
            only if the acquisition is an overview. Defaults to 'genes_round_1_1'

    Returns:
        numpy.array: `shift_right`, X and Y shifts between different columns
        numpy.array: `shift_down`, X and Y shifts between different rows
        numpy.array: shape of the tile

    """
    save_fname = iss.io.get_processed_path(data_path) / "reg" / f"{prefix}_shifts.npz"

    if reload and save_fname.exists():
        return np.load(save_fname)

    if ref_roi is None:
        ops = load_ops(data_path)
        ref_roi = ops["ref_tile"][0]
    ndim = get_roi_dimensions(data_path, dimension_prefix)

    ntiles = ndim[ndim[:, 0] == ref_roi][0][1:]
    output = np.zeros((ntiles[0], ntiles[1], 4))

    # skip the first x position in case tile direction is right to left
    if ops["x_tile_direction"] == "right_to_left":
        rangex = range(1, ntiles[0] + 1)
    else:
        rangex = range(ntiles[0])
    # skip the first y position in case tile direction is top to bottom
    if ops["y_tile_direction"] == "top_to_bottom":
        rangey = range(1, ntiles[1] + 1)
    else:
        rangey = range(ntiles[1])

    for tilex in rangex:
        for tiley in rangey:
            shift_right, shift_down, tile_shape = register_adjacent_tiles(
                data_path,
                ref_coors=(ref_roi, tilex, tiley),
                ref_ch=ref_ch,
                suffix=suffix,
                prefix=prefix,
                correct_illumination=correct_illumination,
            )
            output[tilex, tiley] = np.hstack([shift_right, shift_down])
    shifts = np.nanmedian(output, axis=(0, 1))

    if save_plot:
        vis.diagnostics.adjacent_tiles_registration(
            data_path, prefix, saved_shifts=shifts, bytile_shifts=output
        )

    save_fname.parent.mkdir(exist_ok=True)
    np.savez(
        save_fname, shift_right=shifts[:2], shift_down=shifts[2:], tile_shape=tile_shape
    )
    return shifts[:2], shifts[2:], tile_shape


def register_adjacent_tiles(
    data_path,
    ref_coors=None,
    ref_ch=0,
    suffix="max",
    prefix="genes_round_1_1",
    correct_illumination=False,
):
    """Estimate shift between adjacent imaging tiles using phase correlation.

    Shifts are typically very similar between different tiles, using shifts
    estimated using a reference tile for the whole acquisition works well.

    Args:
        data_path (str): path to image stacks.
        ref_coors (tuple, optional): coordinates of the reference tile to use for
            registration. Must not be along the bottom or right edge of image. If `None`
            use `ops['ref_tile']`. Defaults to None.
        ref_ch (int, optional): reference channel used for registration. Defaults to 0.
        suffix (str, optional): File name suffix. Defaults to 'proj'.
        prefix (str, optional): Full name of the acquisition folder
        correct_illumination (bool, optional): Remove black levels and correct illumination
            before registration if True, return raw data otherwise. Default to False


    Returns:
        numpy.array: `shift_right`, X and Y shifts between different columns
        numpy.array: `shift_down`, X and Y shifts between different rows
        numpy.array: shape of the tile

    """
    ops = load_ops(data_path)
    if ref_coors is None:
        ref_coors = ops["ref_tile"]
    tile_ref = load_tile_by_coors(
        data_path, tile_coors=ref_coors, suffix=suffix, prefix=prefix
    )
    down_offset = 1 if ops["y_tile_direction"] == "bottom_to_top" else -1
    down_coors = (ref_coors[0], ref_coors[1], ref_coors[2] + down_offset)
    tile_down = load_tile_by_coors(
        data_path, tile_coors=down_coors, suffix=suffix, prefix=prefix
    )
    right_offset = 1 if ops["x_tile_direction"] == "left_to_right" else -1
    right_coors = (ref_coors[0], ref_coors[1] + right_offset, ref_coors[2])
    tile_right = load_tile_by_coors(
        data_path, tile_coors=right_coors, suffix=suffix, prefix=prefix
    )
    if correct_illumination:
        tile_ref = apply_illumination_correction(data_path, tile_ref, prefix)
        tile_down = apply_illumination_correction(data_path, tile_down, prefix)
        tile_right = apply_illumination_correction(data_path, tile_right, prefix)

    if ops["reg_median_filter"]:
        msize = ops["reg_median_filter"]
        assert isinstance(msize, int), "reg_median_filter must be an integer"
        tile_ref = median_filter(tile_ref, footprint=disk(msize), axes=(0, 1))
        tile_down = median_filter(tile_down, footprint=disk(msize), axes=(0, 1))
        tile_right = median_filter(tile_right, footprint=disk(msize), axes=(0, 1))

    ypix = tile_ref.shape[0]
    xpix = tile_ref.shape[1]
    reg_pix_x = int(xpix * ops["reg_fraction"])
    reg_pix_y = int(ypix * ops["reg_fraction"])

    shift_right, _, _ = phase_cross_correlation(
        tile_ref[:, -reg_pix_x:, ref_ch],
        tile_right[:, :reg_pix_x, ref_ch],
        upsample_factor=5,
    )
    if any(np.abs(shift_right) >= reg_pix_x * 0.1):
        warnings.warn(
            f"Shift to right tile is large: {shift_right}"
            f"({shift_right/reg_pix_x*100}% of overlap). Check that everything is fine."
        )
    shift_right += [0, xpix - reg_pix_x]
    if ops["x_tile_direction"] != "left_to_right":
        shift_right = -shift_right
    shift_down, _, _ = phase_cross_correlation(
        tile_ref[:reg_pix_y, :, ref_ch],
        tile_down[-reg_pix_y:, :, ref_ch],
        upsample_factor=5,
    )
    if any(np.abs(shift_down) >= reg_pix_y * 0.1):
        warnings.warn(
            f"Shift to down tile is large: {shift_down}"
            f"({shift_down/reg_pix_y*100}% of overlap). Check that everything is fine."
        )
    shift_down -= [ypix - reg_pix_y, 0]
    if ops["y_tile_direction"] != "bottom_to_top":
        shift_down = -shift_down

    return shift_right, shift_down, (ypix, xpix)


def get_tile_corners(data_path, prefix, roi):
    """Find the corners of all tiles for a roi

    Args:
        data_path (str): Relative path to data
        prefix (str): Acquisition prefix. For round-based acquisition, round 1 will be
            used
        roi (int): Roi ID

    Returns:
        numpy.ndarray: `tile_corners`, ntiles[0] x ntiles[1] x 2 x 4 matrix of tile
            corners coordinates. Corners are in this order:
            [(origin), (0, 1), (1, 1), (1, 0)]

    """
    roi_dims = get_roi_dimensions(data_path)
    ntiles = roi_dims[roi_dims[:, 0] == roi, 1:][0] + 1
    if "round" in prefix:
        # always use round 1
        prefix = f"{prefix.split('_')[0]}_round_1_1"
    shifts = np.load(
        iss.io.get_processed_path(data_path) / "reg" / f"{prefix}_shifts.npz"
    )
    tile_origins, _ = calculate_tile_positions(
        shifts["shift_right"], shifts["shift_down"], shifts["tile_shape"], ntiles
    )
    corners = np.stack(
        [
            tile_origins + np.array(c_pos) * shifts["tile_shape"]
            for c_pos in ([0, 0], [0, 1], [1, 1], [1, 0])
        ],
        axis=3,
    )
    return corners


def calculate_tile_positions(shift_right, shift_down, tile_shape, ntiles):
    """Calculate position of each tile based on the provided shifts.

    Args:
        shift_right (numpy.array): X and Y shifts between different columns
        shift_down (numpy.array): X and Y shifts between different rows
        tile_shape (numpy.array): shape of each tile
        ntiles (numpy.array): number of tile rows and columns

    Returns:
        numpy.ndarray: `tile_origins`, ntiles[0] x ntiles[1] x 2 matrix of tile origin
            coordinates
        numpy.ndarray: `tile_centers`, ntiles[0] x ntiles[1] x 2 matrix of tile center
            coordinates

    """
    yy, xx = np.meshgrid(np.arange(ntiles[1]), np.arange(ntiles[0]))

    tile_origins = (
        xx[:, :, np.newaxis] * shift_right + yy[:, :, np.newaxis] * shift_down
    )
    tile_origins -= np.min(tile_origins, axis=(0, 1))[np.newaxis, np.newaxis, :]

    center_offset = np.array([tile_shape[0] / 2, tile_shape[1] / 2])
    tile_centers = tile_origins + center_offset[np.newaxis, np.newaxis, :]

    return tile_origins, tile_centers


def stitch_tiles(
    data_path,
    prefix,
    roi=1,
    suffix="max",
    ich=0,
    correct_illumination=False,
    shifts_prefix=None,
):
    """Load and stitch tile images using saved tile shifts.

    This will load the tile shifts saved by `register_within_acquisition`

    Args:
        data_path (str): path to image stacks.
        prefix (str): prefix specifying which images to load, e.g. 'round_01_1'
        roi (int, optional): id of ROI to load. Defaults to 1.
        suffix (str, optional): filename suffix. Defaults to 'fstack'.
        ich (int, optional): index of the channel to stitch. Defaults to 0.
        correct_illumination (bool, optional): Remove black levels and correct
            illumination if True, return raw data otherwise. Default to False
        shifts_prefix (str, optional): prefix to use to load tile shifts. If not
            provided, use `prefix`. Defaults to None.

    Returns:
        numpy.ndarray: stitched image.

    """
    processed_path = iss.io.get_processed_path(data_path)
    roi_dims = get_roi_dimensions(data_path, prefix=prefix)
    ntiles = roi_dims[roi_dims[:, 0] == roi, 1:][0] + 1
    if not shifts_prefix:
        shifts_prefix = prefix
    shift_file = processed_path / "reg" / f"{shifts_prefix}_shifts.npz"
    if shift_file.exists():
        shifts = np.load(shift_file)
    else:
        warnings.warn("Cannot load shifts.npz, will estimate from a single tile")
        ops = load_ops(data_path)
        try:
            metadata = iss.io.load_metadata(data_path)
            ref_roi = list(metadata["ROI"].keys())[0]
        except FileNotFoundError:
            ref_roi = roi_dims[0, 0]
            warnings.warn(f"Metadata file not found, using ROI {ref_roi} as reference.")
        ops_fname = processed_path / "ops.yml"
        if not ops_fname.exists():
            # Change ref tile to a central position where tissue will be
            ops.update(
                {
                    "ref_tile": [
                        ref_roi,
                        round(roi_dims[0, 1] / 2),
                        round(roi_dims[0, 2] / 2),
                    ],
                    "ref_ch": 0,
                }
            )
        shifts = {}
        (
            shifts["shift_right"],
            shifts["shift_down"],
            shifts["tile_shape"],
        ) = register_adjacent_tiles(
            data_path,
            ref_coors=ops["ref_tile"],
            ref_ch=ops["ref_ch"],
            suffix="max",
            prefix=prefix,
        )
    tile_shape = shifts["tile_shape"]
    tile_origins, _ = calculate_tile_positions(
        shifts["shift_right"], shifts["shift_down"], shifts["tile_shape"], ntiles=ntiles
    )
    tile_origins = tile_origins.astype(int)
    max_origin = np.max(tile_origins, axis=(0, 1))
    stitched_stack = np.zeros(max_origin + tile_shape)
    if correct_illumination:
        ops = load_ops(data_path)
        average_image_fname = processed_path / "averages" / f"{prefix}_average.tif"
        average_image = load_stack(average_image_fname)[:, :, ich].astype(float)
        # TODO: use the illumination corerction function?
    for ix in range(ntiles[0]):
        for iy in range(ntiles[1]):
            stack = load_tile_by_coors(
                data_path, tile_coors=(roi, ix, iy), suffix=suffix, prefix=prefix
            )[:, :, ich]
            if correct_illumination:
                stack = (stack.astype(float) - ops["black_level"][ich]) / average_image
            stitched_stack[
                tile_origins[ix, iy, 0] : tile_origins[ix, iy, 0] + tile_shape[0],
                tile_origins[ix, iy, 1] : tile_origins[ix, iy, 1] + tile_shape[1],
            ] = stack
    return stitched_stack


def stitch_registered(
    data_path, prefix, roi, channels=0, ref_prefix="genes_round", filter_r=False
):
    """Load registered stack and stitch them

    The output is in the reference coordinate.

    Args:
        data_path (str): Relative path to data
        prefix (str): Prefix of acquisition to stitch
        roi (int): Roi ID
        channels (list or int, optional): Channel id(s). Defaults to 0.
        ref_prefix (str, optional): Prefix of reference acquisition to load shifts.
            Defaults to "genes_round".
        filter_r (bool, optional): Filter image before stitching? Defaults to False.

    Returns:
        np.array: stitched stack

    """
    ops = load_ops(data_path)
    if isinstance(channels, int):
        channels = [channels]
    elif channels is None:
        channels = np.arange(len(ops["camera_order"]))
    else:
        channels = list(channels)

    processed_path = iss.io.get_processed_path(data_path)
    if ref_prefix == "genes_round":
        ref_prefix = f"{ref_prefix}_{ops['ref_round']}_1"

    roi_dims = get_roi_dimensions(data_path, prefix=prefix)
    shifts = np.load(processed_path / "reg" / f"{ref_prefix}_shifts.npz")
    ntiles = roi_dims[roi_dims[:, 0] == roi, 1:][0] + 1
    tile_shape = shifts["tile_shape"]
    tile_origins, _ = calculate_tile_positions(
        shifts["shift_right"], shifts["shift_down"], shifts["tile_shape"], ntiles=ntiles
    )
    tile_origins = tile_origins.astype(int)
    max_origin = np.max(tile_origins, axis=(0, 1))
    stitched_stack = np.zeros((*(max_origin + tile_shape), len(channels)))
    for ix in range(ntiles[0]):
        for iy in range(ntiles[1]):
            stack, bad_pixels = load_tile_ref_coors(
                data_path=data_path,
                tile_coors=(roi, ix, iy),
                prefix=prefix,
                filter_r=filter_r,
            )
            stack = stack[:, :, channels, 0]  # unique round
            # do not copy 0s over data from previous tile
            valid = np.logical_not(bad_pixels)
            stitched_stack[
                tile_origins[ix, iy, 0] : tile_origins[ix, iy, 0] + tile_shape[0],
                tile_origins[ix, iy, 1] : tile_origins[ix, iy, 1] + tile_shape[1],
                :,
            ][valid] = stack[valid]
    return stitched_stack


def merge_roi_spots(data_path, prefix, tile_origins, tile_centers, iroi=1):
    """Load and combine spot locations across all tiles for an ROI.

    To avoid duplicate spots from tile overlap, we determine which tile center
    each spot is closest to. We then only keep the spots that are closest to
    the center of the tile they were detected on. The tile_centers do not need to be the
    center of the reference tile. For acquisition with a significant shift, it might be
    better to use the center of the acquisition tile registered to the reference.
    See merge_and_align_spots for an example.

    Args:
        data_path (str): path to pickle files containing spot locations for each tile.
        prefix (str): prefix of the spots to load and register (e.g. barcode_round)
        tile_origins (numpy.arry): origin of each tile
        tile_centers (numpy array): center of each tile for ROI duplication detection.
        iroi (int, optional): ID of ROI to load. Defaults to 1.


    Returns:
        pandas.DataFrame: table containing spot locations across all tiles.

    """
    roi_dims = get_roi_dimensions(data_path)
    all_spots = []
    ntiles = roi_dims[roi_dims[:, 0] == iroi, 1:][0] + 1

    for ix in range(ntiles[0]):
        for iy in range(ntiles[1]):
            try:
                spots = align_spots(data_path, tile_coors=(iroi, ix, iy), prefix=prefix)
                # calculate distance to tile centers

                spots["x"] = spots["x"] + tile_origins[ix, iy, 1]
                spots["y"] = spots["y"] + tile_origins[ix, iy, 0]

                spot_dist = (
                    spots["x"].to_numpy()[:, np.newaxis, np.newaxis]
                    - tile_centers[np.newaxis, :, :, 1]
                ) ** 2 + (
                    spots["y"].to_numpy()[:, np.newaxis, np.newaxis]
                    - tile_centers[np.newaxis, :, :, 0]
                ) ** 2
                home_tile_dist = (spot_dist[:, ix, iy]).copy()
                spot_dist[:, ix, iy] = np.inf
                min_spot_dist = np.min(spot_dist, axis=(1, 2))
                keep_spots = home_tile_dist < min_spot_dist
                all_spots.append(spots[keep_spots])
            except FileNotFoundError:
                print(f"could not load roi {iroi}, tile {ix}, {iy}")

    spots = pd.concat(all_spots, ignore_index=True)
    return spots


def stitch_and_register(
    data_path,
    reference_prefix,
    target_prefix,
    roi=1,
    downsample=3,
    ref_ch=0,
    target_ch=0,
    estimate_scale=False,
    target_suffix=None,
    use_masked_correlation=False,
    debug=False,
):
    """Stitch target and reference stacks and align target to reference

    To speed up registration, images are downsampled before estimating registration
    parameters. These parameters are then applied to the full scale image.

    The reference stack always use the "projection" from ops as suffix. The target uses
    the same by default but that can be specified with `target_suffix`

    This does not use ops['max_shift_rounds'].

    Args:
        data_path (str): Relative path to data.
        reference_prefix (str): Acquisition prefix to register the stitched image to.
            Typically, "genes_round_1_1".
        target_prefix (str): Acquisition prefix to register.
        roi (int, optional): ROI ID to register (as specified in MicroManager).
            Defaults to 1.
        downsample (int, optional): Downsample factor for estimating registration
            parameter. Defaults to 5.
        ref_ch (int, optional): Channel of the reference image used for registration.
            Defaults to 0.
        target_ch (int, optional): Channel of the target image used for registration.
            Defaults to 0.
        estimate_scale (bool, optional): Whether to estimate scaling between target
            and reference images. Defaults to False.
        target_suffix (str, optional): Suffix to use for target stack. If None, will use
            the value from ops. Defaults to None.
        use_masked_correlation (bool, optional): Use masked correlation for registration.
            Defaults to False.
        debug (bool, optional): If True, return full xcorr. Defaults to False.

    Returns:
        numpy.ndarray: Stitched target image after registration.
        numpy.ndarray: Stitched reference image.
        float: Estimate rotation angle.
        tuple: Estimated X and Y shifts.
        float: Estimated scaling factor.
        dict: Debug information if `debug` is True.
    """
    ops = load_ops(data_path)
    ref_projection = ops[f"{reference_prefix.split('_')[0].lower()}_projection"]
    if target_suffix is None:
        target_suffix = ops[f"{target_prefix.split('_')[0].lower()}_projection"]

    if isinstance(target_ch, int):
        target_ch = [target_ch]
    stitched_stack_target = None
    for ch in target_ch:
        stitched = stitch_tiles(
            data_path,
            target_prefix,
            suffix=target_suffix,
            roi=roi,
            ich=ch,
            correct_illumination=True,
        ).astype(
            np.single
        )  # to save memory
<<<<<<< HEAD
        if stitched_stack_target is None:
            stitched_stack_target = stitched
        else:
            stitched_stack_target += stitched
    stitched_stack_target /= len(target_ch)

    if isinstance(ref_ch, int):
        ref_ch = [ref_ch]
    stitched_stack_reference = stitch_registered(
=======
    stitched_stack_target = np.mean(stitched_stack_target, axis=0)
    
    stitched_stack_reference = stitch_tiles(
>>>>>>> c423a50d
        data_path,
        prefix=reference_prefix,
        roi=roi,
        channels=ref_ch,
        ref_prefix=reference_prefix,
        filter_r=False,
    )
    stitched_stack_reference = np.nanmean(stitched_stack_reference, axis=-1).astype(
        np.single
    )  # to save memory

    if use_masked_correlation:
        target_mask = np.ones(stitched_stack_target.shape, dtype=bool)
        reference_mask = np.ones(stitched_stack_reference.shape, dtype=bool)

    # If they have different shapes, 0 pad the smallest one
    if stitched_stack_target.shape != stitched_stack_reference.shape:
        stacks_shape = np.vstack(
            (stitched_stack_target.shape, stitched_stack_reference.shape)
        )
        final_shape = np.max(stacks_shape, axis=0)
        padding = final_shape[np.newaxis, :] - stacks_shape
        if padding.max() > 100:
            warnings.warn(
                f"Large shape difference: {padding}."
                + " Check that everything is fine."
            )
        if np.sum(padding[0, :]):
            pad_target = [[int(p / 2), int(p / 2) + (p % 2)] for p in padding[0]]
            # if uneven, need to add one after
            stitched_stack_target = np.pad(stitched_stack_target, pad_target)
            if use_masked_correlation:
                target_mask = np.pad(target_mask, pad_target)
        if np.sum(padding[1, :]):
            pad_ref = [[int(p / 2), int(p / 2) + (p % 2)] for p in padding[1]]
            stitched_stack_reference = np.pad(stitched_stack_reference, pad_ref)
            if use_masked_correlation:
                reference_mask = np.pad(reference_mask, pad_ref)

    if downsample > 1:
        # use block_reduce to downsample
        target = block_reduce(
            stitched_stack_target, (downsample, downsample), np.nanmean
        )
        reference = block_reduce(
            stitched_stack_reference, (downsample, downsample), np.nanmean
        )
        if use_masked_correlation:
            target_mask = block_reduce(
                target_mask, (downsample, downsample), np.all, cval=True
            )
            reference_mask = block_reduce(
                reference_mask, (downsample, downsample), np.all, cval=True
            )
    else:
        target = stitched_stack_target
        reference = stitched_stack_reference

    if estimate_scale:
        scale, angle, shift = estimate_scale_rotation_translation(
            reference,
            target,
            niter=3,
            nangles=11,
            verbose=True,
            scale_range=0.01,
            angle_range=1.0,
            upsample=False,
        )
    else:
        kwargs = dict(angle_range=1.0, niter=3, nangles=11, upsample=None, debug=debug)

        if use_masked_correlation:
            kwargs["target_mask"] = target_mask
            kwargs["reference_mask"] = reference_mask

        out = estimate_rotation_translation(
            reference,
            target,
            **kwargs,
        )
        if debug:
            angle, shift, debug_dict = out
        else:
            angle, shift = out
        scale = 1

    shift *= downsample

    stitched_stack_target = transform_image(
        stitched_stack_target, scale=scale, angle=angle, shift=shift
    )
    # Adapt shift to be able to use the same transform without padding
    shift += padding[0] // 2
    shift -= padding[1] // 2

    fname = f"{target_prefix}_roi{roi}_tform_to_ref.npz"
    print(f"Saving {fname} in the reg folder")
    np.savez(
        iss.io.get_processed_path(data_path) / "reg" / fname,
        angle=angle,
        shift=shift,
        scale=scale,
        stitched_stack_shape=final_shape,
    )
    output = [stitched_stack_target, stitched_stack_reference, angle, shift, scale]
    if debug:
        output.append(debug_dict)
    return tuple(output)


def merge_and_align_spots(
    data_path,
    roi,
    spots_prefix="barcode_round",
    reg_prefix="barcode_round_1_1",
    ref_prefix="genes_round_1_1",
):
    """Combine spots across tiles and align to reference coordinates for a single ROI.

    We first generate a DataFrame containing all spots in global coordinates
    of the acquisition they were detected in using `merge_roi_spots`. We then
    transform their coordinates into coordinates of the reference genes round
    using the transformation estimated by `stitch_and_register`.

    Args:
        data_path (str): Relative path to data.
        roi (int): ROI ID to process (as specified in MicroManager).
        spots_prefix (str, optional): Filename prefix of the spot files to combine.
            Defaults to "barcode_round".
        reg_prefix (str, optional): Acquisition prefix of the image files to use to
            estimate the tranformation to reference image. Defaults to "barcode_round_1_1".
        ref_prefix (str, optional): Acquisition prefix of the reference acquistion
            to transform spot coordinates to. Defaults to "genes_round_1_1".

    Returns:
        pandas.DataFrame: DataFrame containing all spots in reference coordinates.

    """
    processed_path = iss.io.get_processed_path(data_path)
    reg_path = processed_path / "reg"

    # find tile origin, final shape, and shifts in reference coordinates
    ref_corners = get_tile_corners(data_path, prefix=ref_prefix, roi=roi)
    ref_centers = np.mean(ref_corners, axis=3)
    ref_origins = ref_corners[..., 0]

    if ref_prefix.startswith(spots_prefix):
        # no need to register
        trans_centers = ref_centers
    else:
        # get transform to global coordinate and apply to reg_centers
        tform2ref = np.load(reg_path / f"{reg_prefix}_roi{roi}_tform_to_ref.npz")
        tform2ref = make_transform(
            tform2ref["scale"],
            tform2ref["angle"],
            tform2ref["shift"],
            ref_corners[0, 0, :, 2].astype(int),
        )
        trans_centers = np.pad(ref_centers, ((0, 0), (0, 0), (0, 1)), constant_values=1)
        trans_centers = (
            tform2ref[np.newaxis, np.newaxis, ...] @ trans_centers[..., np.newaxis]
        )
        trans_centers = trans_centers[..., :-1, 0]

    spots = merge_roi_spots(
        data_path,
        prefix=spots_prefix,
        tile_centers=trans_centers,
        tile_origins=ref_origins,
        iroi=roi,
    )

    spots.to_pickle(processed_path / f"{spots_prefix}_spots_{roi}.pkl")
    return spots


def merge_and_align_spots_all_rois(
    data_path,
    spots_prefix="barcode_round",
    reg_prefix="barcode_round_1_1",
    ref_prefix="genes_round_1_1",
):
    """Start batch jobs to combine spots across tiles and align to reference coordinates
    for all ROIs.

     Args:
        data_path (str): Relative path to data.
        spots_prefix (str, optional): Filename prefix of the spot files to combine.
            Defaults to "barcode_round".
        reg_prefix (str, optional): Acquisition prefix of the image files to use to
            estimate the tranformation to reference image. Defaults to "barcode_round_1_1".
        ref_prefix (str, optional): Acquisition prefix to use as a reference for
            registration. Defaults to "genes_round_1_1".

    """
    ops = load_ops(data_path)
    roi_dims = get_roi_dimensions(data_path)
    script_path = str(
        Path(__file__).parent.parent.parent / "scripts" / "align_spots.sh"
    )
    if "use_rois" not in ops.keys():
        ops["use_rois"] = roi_dims[:, 0]
    use_rois = np.in1d(roi_dims[:, 0], ops["use_rois"])
    for roi in roi_dims[use_rois, 0]:
        args = f"--export=DATAPATH={data_path},ROI={roi},"
        args += f"SPOTS_PREFIX={spots_prefix},REG_PREFIX={reg_prefix},REF_PREFIX={ref_prefix}"
        args += f" --output={Path.home()}/slurm_logs/iss_align_spots_%j.out"
        args += f" --error={Path.home()}/slurm_logs/iss_align_spots_%j.err"
        command = f"sbatch {args} {script_path}"
        print(command)
        system(command)<|MERGE_RESOLUTION|>--- conflicted
+++ resolved
@@ -625,7 +625,6 @@
         ).astype(
             np.single
         )  # to save memory
-<<<<<<< HEAD
         if stitched_stack_target is None:
             stitched_stack_target = stitched
         else:
@@ -634,12 +633,7 @@
 
     if isinstance(ref_ch, int):
         ref_ch = [ref_ch]
-    stitched_stack_reference = stitch_registered(
-=======
-    stitched_stack_target = np.mean(stitched_stack_target, axis=0)
-    
     stitched_stack_reference = stitch_tiles(
->>>>>>> c423a50d
         data_path,
         prefix=reference_prefix,
         roi=roi,
