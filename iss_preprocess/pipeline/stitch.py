--- conflicted
+++ resolved
@@ -632,7 +632,6 @@
         ).astype(
             np.single
         )  # to save memory
-<<<<<<< HEAD
         if stitched_stack_target is None:
             stitched_stack_target = stitched
         else:
@@ -662,20 +661,6 @@
         reference_mask = np.ones(stitched_stack_reference.shape, dtype=bool)
 
     # If they have different shapes, 0 pad the smallest one
-=======
-    stitched_stack_target = np.mean(stitched_stack_target, axis=0)
-
-    stitched_stack_reference = stitch_tiles(
-        data_path,
-        reference_prefix,
-        suffix=ref_projection,
-        roi=roi,
-        ich=ref_ch,
-        correct_illumination=True,
-    ).astype(np.single)
-
-    # If they have different shapes, 0 pad the smallest, keeping origin at (0, 0)
->>>>>>> 411e7499
     if stitched_stack_target.shape != stitched_stack_reference.shape:
         stacks_shape = np.vstack(
             (stitched_stack_target.shape, stitched_stack_reference.shape)
@@ -720,13 +705,8 @@
 
     if estimate_scale:
         scale, angle, shift = estimate_scale_rotation_translation(
-<<<<<<< HEAD
             reference,
             target,
-=======
-            stitched_stack_reference[::downsample, ::downsample],
-            stitched_stack_target[::downsample, ::downsample],
->>>>>>> 411e7499
             niter=3,
             nangles=11,
             verbose=True,
@@ -735,7 +715,6 @@
             upsample=False,
         )
     else:
-<<<<<<< HEAD
         kwargs = dict(angle_range=1.0, niter=3, nangles=11, upsample=None, debug=debug)
 
         if use_masked_correlation:
@@ -746,15 +725,6 @@
             reference,
             target,
             **kwargs,
-=======
-        angle, shift = estimate_rotation_translation(
-            stitched_stack_reference[::downsample, ::downsample],
-            stitched_stack_target[::downsample, ::downsample],
-            angle_range=1.0,
-            niter=3,
-            nangles=11,
-            upsample=None,
->>>>>>> 411e7499
         )
         if debug:
             angle, shift, debug_dict = out
