from natsort import natsorted
import numpy as np
import matplotlib.pyplot as plt
<<<<<<< HEAD
import cv2
from pathlib import Path
from flexiznam import PARAMETERS
from iss_preprocess.pipeline import stitch_tiles, register_adjacent_tiles
from iss_preprocess.pipeline import ara_registration as ara_reg
=======
from iss_preprocess.io.load import load_ops
>>>>>>> 3519ac4f


def plot_correction_images(
    correction_images, grand_averages, figure_folder, verbose=True
):
    """Plot average illumination correction images.

    Args:
        correction_images (dict): Dictionary containing image stacks.
        grand_averages (list): List of grand averages to plot.
        figure_folder (pathlib.Path): Path where to save the figures.
        verbose (bool): Print info about progress. Defaults to True

    """
    fig = plt.figure(figsize=(10, 10))
    for prefix in grand_averages:
        if verbose:
            print(f"Doing {prefix}")
        # first plot
        fig.clear()
        if verbose:
            print("    Grand average, all channels")
        fig.suptitle(prefix)
        grand_av = correction_images[prefix]
        ax_ids = np.unravel_index(range(4), (2, 2))
        axes = [
            plt.subplot2grid(shape=(4, 3), loc=(i, j), fig=fig) for i, j in zip(*ax_ids)
        ]
        titles = [f"Channel {i}" for i in range(4)]
        _plot_channels_intensity(axes, grand_av, chan_names=titles)
        if verbose:
            print("    Grand average, inter channel comparison")
        axes = [
            plt.subplot2grid(shape=(4, 3), loc=(i + 2, j), fig=fig)
            for i, j in zip(*ax_ids)
        ]
        titles = [f"Ch{i} - Ch0" for i in range(4)]
        _plot_channels_intensity(axes, grand_av, subtract_chan=0, chan_names=titles)
        if verbose:
            print("    Collecting single rounds")
        all_ch0 = {}
        for k in correction_images:
            if (k.startswith(prefix)) and (len(k) > len(prefix)):
                all_ch0[k] = correction_images[k][:, :, 0]
        av_names = natsorted(all_ch0.keys())
        all_ch0 = np.dstack([grand_av[:, :, 0]] + [all_ch0[k] for k in av_names])
        av_names = ["Grand average"] + [
            name.replace(prefix + "_", "") for name in av_names
        ]
        if verbose:
            print("    Single rounds, channel 0")
        axes = [
            plt.subplot2grid(shape=(len(av_names) + 1, 6), loc=(i, 4), fig=fig)
            for i in range(len(av_names))
        ]
        _plot_channels_intensity(axes, all_ch0, chan_names=av_names)
        axes = [
            plt.subplot2grid(shape=(len(av_names) + 1, 6), loc=(i, 5), fig=fig)
            for i in range(len(av_names))
        ]
        if verbose:
            print("    Single rounds, compare to grand average")
        _plot_channels_intensity(axes, all_ch0, subtract_chan=0)
        plt.subplots_adjust(wspace=0.5)
        fig.savefig(figure_folder / f"average_for_correction_{prefix}.png", dpi=600)

    if verbose:
        print("Doing remaining prefix")
    other_prefix = []
    for prefix in correction_images:
        if any([prefix.startswith(grandav) for grandav in grand_averages]):
            continue
        other_prefix.append(prefix)
    fig.clear()
    fig.set_size_inches(10, 2 * len(other_prefix) + 0.5)
    for ip, prefix in enumerate(other_prefix):
        axes = [
            fig.add_subplot(len(other_prefix) * 2, 4, ip * 8 + i + 1) for i in range(4)
        ]
        _plot_channels_intensity(
            axes, correction_images[prefix], chan_names=[prefix, "", "", ""]
        )
        axes = [
            fig.add_subplot(len(other_prefix) * 2, 4, ip * 8 + i + 5) for i in range(4)
        ]
        sub_images = correction_images[prefix] - correction_images["genes_round"]
        sub_images = np.dstack([sub_images, np.zeros_like(sub_images[:, :, 0])])
        _plot_channels_intensity(axes, sub_images, subtract_chan=4)
    plt.subplots_adjust(wspace=0.2)
    fig.savefig(figure_folder / f"average_for_correction_other_prefix.png", dpi=600)


def _plot_channels_intensity(
    axes, correction_image, subtract_chan=None, chan_names=None
):
    """Simple subfunction to plot image with or without subtracting a reference

    This will plot the first len(axes) channels of correction image
    Args:
        axes (list): List of plt.Axes to plot. Must be same lenght as number of channel
        correction_image (np.array): A X x Y x Nch image to plot
        subtract_chan (int, optional): Channel to subtract before displaying. Defaults
            to None, no subtraction
        chan_names (list, optional): list of channel names to label axes
    """
    assert len(axes) <= correction_image.shape[-1]
    for i, ax in enumerate(axes):
        if subtract_chan is None:
            img = ax.imshow(correction_image[:, :, i], vmin=0, vmax=1)
        else:
            subtract_chan = int(subtract_chan)
            img = ax.imshow(
                correction_image[:, :, i] - correction_image[:, :, subtract_chan],
                cmap="RdBu_r",
                vmin=-0.1,
                vmax=0.1,
            )
        if chan_names is not None:
            ax.set_ylabel(chan_names[i])
        plt.colorbar(img)
        ax.set_xticks([])
        ax.set_yticks([])


<<<<<<< HEAD
def plot_registration(data_path, roi, reference_prefix="genes_round_1_1"):
    """Overlay reference image to ARA borders

    Args:
        data_path (str): Relative path to data
        roi (int): ROI number to plot
        reference_prefix (str, optional): Image to use as reference. Defaults to 
            "genes_round_1_1".

    Raises:
        ImportError: If `cricksaw_analysis` is not installed

    Returns:
        plt.Figure: Reference to the figure created.
    """
    try:
        from cricksaw_analysis import atlas_utils
    except ImportError:
        raise ImportError('`plot_registration requires `cricksaw_analysis')
    
    area_ids = ara_reg.make_area_image(
        data_path=data_path, roi=roi, atlas_size=10, full_scale=False
    )
    reg_metadata = ara_reg.load_registration_reference_metadata(data_path, roi=roi)

    processed_path = Path(PARAMETERS["data_root"]["processed"])
    ops = np.load(processed_path / data_path / "ops.npy", allow_pickle=True).item()
    shift_right, shift_down, tile_shape = register_adjacent_tiles(
        data_path, ref_coors=ops["ref_tile"], prefix=reference_prefix
    )

    stitched_stack = stitch_tiles(
        data_path,
        reference_prefix,
        shift_right,
        shift_down,
        suffix=ops["projection"],
        roi=roi,
        ich=ops["ref_ch"],
        correct_illumination=True,
    ).astype(np.single)

    fig = plt.figure()
    ax = fig.add_subplot(1, 1, 1)
    new_shape = reg_metadata["new_shape"]
    downsampled = cv2.resize(stitched_stack, (new_shape[1], new_shape[0]))
    ax.imshow(
        downsampled,
        extent=(0, new_shape[1], 0, new_shape[0]),
        vmax=np.quantile(downsampled, 0.99),
        vmin=0,
        origin="lower",
        cmap='gray'
    )
    
    atlas_utils.plot_borders_and_areas(
        ax,
        area_ids,
        border_kwargs=dict(colors="purple", alpha=0.6, linewidths=0.1),
    )

    ax.set_ylim(ax.get_ylim()[::-1])
    ax.set_xticks([])
    ax.set_yticks([])
    fig.subplots_adjust(left=0, right=1, top=1, bottom=0)
    return fig
=======
def plot_tilestats_distributions(
    data_path, distributions, grand_averages, figure_folder
):
    """Plot histogram of pixel values.

    Args:
        data_path (str): Relative path to data
        distributions (dict): Dictionary containing tilestats distributions of pixel
            values per image.
        grand_averages (list): List of grand averages to plot.
        figure_folder (pathlib.Path): Path where to save the figures.
        camera_order (list): Order list of camera as in ops['camera_order']
    """
    ops = load_ops(data_path)
    camera_order = ops["camera_order"]
    distri = distributions.copy()
    fig = plt.figure(figsize=(10, 20))
    colors = ["blue", "green", "red", "purple"]
    # TODO: adapt to varying number of rounds
    for ip, prefix in enumerate(grand_averages):
        grand_data = distri.pop(prefix)
        ax = fig.add_subplot(11, 2, 1 + ip)
        ax.set_title(prefix)
        for c, i in enumerate(np.argsort(camera_order)):
            ax.plot(
                grand_data[:, i].cumsum() / np.sum(grand_data[:, i]),
                label=f"Channel {c}",
                color=colors[c],
            )
        ax.set_ylabel("All rounds")

        single_rounds = natsorted([k for k in distri if k.startswith(prefix)])
        for ir, round_name in enumerate(single_rounds):
            ax.axvline(ops["average_clip_value"], color="black")
            ax = fig.add_subplot(11, 2, ir * 2 + ip + 3, sharex=fig.axes[0])
            ax.set_ylabel(f"{round_name.split('_')[-2]} - all")
            data = distri.pop(round_name)
            for c, i in enumerate(np.argsort(camera_order)):
                ax.plot(
                    (
                        (data[:, i] / np.sum(data[:, i]))
                        - (grand_data[:, i] / np.sum(grand_data[:, i]))
                    ).cumsum(),
                    label=f"Channel {c}",
                    color=colors[c],
                )
            ax.set_ylim(-0.3, 0.3)

    for ax in fig.axes:
        ax.axvline(2**12, color="k", zorder=-10)
        for c, i in enumerate(np.argsort(camera_order)):
            ax.axvline(ops["black_level"][i], color=colors[c], zorder=-10)
        ax.set_xlim(np.min(ops["black_level"]) - 2, 2**12)
        ax.semilogx()
    ax.legend()
    fig.savefig(figure_folder / f"pixel_value_distributions.png", dpi=600)
>>>>>>> 3519ac4f
<|MERGE_RESOLUTION|>--- conflicted
+++ resolved
@@ -1,15 +1,12 @@
 from natsort import natsorted
 import numpy as np
 import matplotlib.pyplot as plt
-<<<<<<< HEAD
 import cv2
 from pathlib import Path
 from flexiznam import PARAMETERS
 from iss_preprocess.pipeline import stitch_tiles, register_adjacent_tiles
 from iss_preprocess.pipeline import ara_registration as ara_reg
-=======
 from iss_preprocess.io.load import load_ops
->>>>>>> 3519ac4f
 
 
 def plot_correction_images(
@@ -134,14 +131,13 @@
         ax.set_yticks([])
 
 
-<<<<<<< HEAD
 def plot_registration(data_path, roi, reference_prefix="genes_round_1_1"):
     """Overlay reference image to ARA borders
 
     Args:
         data_path (str): Relative path to data
         roi (int): ROI number to plot
-        reference_prefix (str, optional): Image to use as reference. Defaults to 
+        reference_prefix (str, optional): Image to use as reference. Defaults to
             "genes_round_1_1".
 
     Raises:
@@ -153,8 +149,8 @@
     try:
         from cricksaw_analysis import atlas_utils
     except ImportError:
-        raise ImportError('`plot_registration requires `cricksaw_analysis')
-    
+        raise ImportError("`plot_registration requires `cricksaw_analysis")
+
     area_ids = ara_reg.make_area_image(
         data_path=data_path, roi=roi, atlas_size=10, full_scale=False
     )
@@ -187,9 +183,9 @@
         vmax=np.quantile(downsampled, 0.99),
         vmin=0,
         origin="lower",
-        cmap='gray'
-    )
-    
+        cmap="gray",
+    )
+
     atlas_utils.plot_borders_and_areas(
         ax,
         area_ids,
@@ -201,7 +197,8 @@
     ax.set_yticks([])
     fig.subplots_adjust(left=0, right=1, top=1, bottom=0)
     return fig
-=======
+
+
 def plot_tilestats_distributions(
     data_path, distributions, grand_averages, figure_folder
 ):
@@ -257,5 +254,4 @@
         ax.set_xlim(np.min(ops["black_level"]) - 2, 2**12)
         ax.semilogx()
     ax.legend()
-    fig.savefig(figure_folder / f"pixel_value_distributions.png", dpi=600)
->>>>>>> 3519ac4f
+    fig.savefig(figure_folder / f"pixel_value_distributions.png", dpi=600)