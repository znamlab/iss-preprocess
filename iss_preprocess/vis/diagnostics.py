--- conflicted
+++ resolved
@@ -204,14 +204,10 @@
 
     ops = load_ops(data_path)
     stitched_stack = iss.pipeline.stitch_registered(
-<<<<<<< HEAD
         data_path,
         reference_prefix,
         roi=roi,
         channels=ops["ref_ch"],
-=======
-        data_path, reference_prefix, roi=roi, channels=ops["ref_ch"]
->>>>>>> 1a6b48dc
     ).astype(np.single)
 
     fig = plt.figure()
@@ -227,13 +223,9 @@
         cmap="gray",
     )
     atlas_utils.plot_borders_and_areas(
-<<<<<<< HEAD
         ax,
         area_ids,
         border_kwargs=dict(colors="purple", alpha=0.6, linewidths=0.1),
-=======
-        ax, area_ids, border_kwargs=dict(colors="purple", alpha=0.6, linewidths=0.1)
->>>>>>> 1a6b48dc
     )
     ax.set_ylim(ax.get_ylim()[::-1])
     ax.set_xticks([])
