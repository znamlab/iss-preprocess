import numpy as np
from pathlib import Path
import cv2
from skimage.morphology import disk
from skimage.filters import median
from ..io.load import load_stack, load_ops
from ..coppafish import hanning_diff
from flexiznam.config import PARAMETERS
from pathlib import Path


def apply_illumination_correction(data_path, stack, prefix):
    """Apply illumination correction

    Use precomputed normalised and filtered averages to correct for inhomogeneous
    illumination

    Args:
        data_path (str): Relative path to the data to read ops and find averages
        stack (np.array): A 3 or 4D array with X x Y x Nchannels as first 3 dimensions
        prefix (str): Prefix name of the average, e.g. "barcode_round" for grand average
            or "barcode_round_1" for single round average.


    Returns:
        stack (np.array): Normalised stack. Same shape as input.
    """
    processed_path = Path(PARAMETERS["data_root"]["processed"])
    ops = load_ops(data_path)
    average_image_fname = (
        processed_path / data_path / "averages" / f"{prefix}_average.tif"
    )
    average_image = load_stack(average_image_fname).astype(float)
    average_image = (
        average_image / np.max(average_image, axis=(0, 1))[np.newaxis, np.newaxis, :]
    )
    if stack.ndim == 4:
        stack = (
            stack - ops["black_level"][np.newaxis, np.newaxis, :, np.newaxis]
        ) / average_image[:, :, :, np.newaxis]
    else:
        stack = (stack - ops["black_level"][np.newaxis, np.newaxis, :]) / average_image
    return stack


def filter_stack(stack, r1=2, r2=4, dtype=float):
    """Filter stack with hanning window

    Convolve each image from the stack with a hanning kernel a la coppafish. The kernel
    is the sum of a negative outer circle and a positive inner circle.

    Args:
        stack (np.array): Stack to filter, either X x Y x Ch or X x Y x Ch x Round
        r1 (int, optional): Radius in pixels of central positive hanning convolve
            kernel. Defaults to 2.
        r2 (int, optional): Radius in pixels of outer negative hanning convolve kernel.
            Defaults to 4.
        dtype (str, optional): Datatype for performing the computation

    Returns:
        np.array: Filtered stack.
    """
    nchannels = stack.shape[2]
<<<<<<< HEAD
    h = hanning_diff(r1, r2).astype(dtype)
    stack_filt = np.zeros(stack.shape, dtype=dtype)

=======
    h = hanning_diff(r1, r2)
    stack_filt = np.zeros(stack.shape)
    # TODO: check if we can get rid of the np.flip
>>>>>>> 3519ac4f
    for ich in range(nchannels):
        if stack.ndim == 4:
            nrounds = stack.shape[3]
            for iround in range(nrounds):
                stack_filt[:, :, ich, iround] = cv2.filter2D(
                    stack[:, :, ich, iround].astype(dtype),
                    -1,
                    np.flip(h),
                    borderType=cv2.BORDER_REPLICATE,
                )
        else:
            stack_filt[:, :, ich] = cv2.filter2D(
                stack[:, :, ich].astype(dtype),
                -1,
                np.flip(h),
                borderType=cv2.BORDER_REPLICATE,
            )
    return stack_filt


# AB: Reviewed 10/01/23
def analyze_dark_frames(fname):
    """
    Get statistics of dark frames to use for black level correction

    Args:
        fname (str): path to dark frame TIFF file

    Returns:
        numpy.array: Average black level per channel
        numpy.array: Readout noise per channel

    """
    dark_frames = load_stack(fname)
    return dark_frames.mean(axis=(0, 1)), dark_frames.std(axis=(0, 1))


def tilestats_and_mean_image(
    data_folder,
    prefix="",
    suffix="",
    black_level=0,
    max_value=10000,
    verbose=False,
    median_filter=None,
    normalise=False,
    combine_tilestats=False,
):
    """
    Compute tile statistics and mean image to use for illumination correction.

    Args:
        data_folder (str): directory containing images
        prefix (str, optional): prefix to filter images to average. Defaults to "", no
            filter
        suffix (str, optional): suffix to filter images to average. Defaults to "", no
            filter
        black_level (float, optional): image black level to subtract before calculating
            each mean image. Defaults to 0
        max_value (float, optional): image values are clipped to this value *after*
            black level subtraction. This reduces the effect of extremely bright
            features skewing the average image. Defaults to 10000.
        verbose (bool, optional): whether to report on progress. Defaults to False
        median_filter (int, optional): size of median filter to apply to the correction
            image. If None, no median filtering is applied. Defaults to None.
        normalise (bool, optional): Divide each channel by its maximum value. Default to
            False
        combine_tilestats (bool, optional): If False, compute tilestats, if True, load
            already created tilestats for each tif and sum them.

    Returns:
        numpy.ndarray: correction image
        dict: tile statistics of clipped and black subtracted images

    """
    if prefix is None:
        prefix = ""
    if suffix is None:
        suffix = ""
    data_folder = Path(data_folder)
    im_name = data_folder.name
    filt = f"{prefix}*{suffix}.tif"
    tiffs = list(data_folder.glob(filt))
    if not len(tiffs):
        raise IOError(f"NO valid tifs in folder {data_folder}", flush=True)

    if verbose:
        print(f"Averaging {len(tiffs)} tifs in {im_name}.", flush=True)

    data = load_stack(tiffs[0])
    assert data.ndim == 3
    if combine_tilestats:
        stats = tiffs[0].with_name(
            tiffs[0].name.replace("_average.tif", "_tilestats.npy")
        )
        if not stats.exists():
            raise IOError(
                "Tilestats files must exist to use `combine_tilestats`."
                + f"\n{stats} does not exists"
            )
        tilestats = np.load(stats)
    else:
        tilestats = compute_distribution(data)

    black_level = np.asarray(black_level)  # in case we have just a float

    # initialise folder mean with first frame
    mean_image = np.array(data, dtype=float)
    mean_image = np.clip(mean_image - black_level.reshape(1, 1, -1), 0, max_value)
    mean_image /= len(tiffs)

    for itile, tile in enumerate(tiffs[1:]):  # processing the rest of the tiffs
        if verbose and not (itile % 10):
            print(f"   ...{itile + 1}/{len(tiffs)}.", flush=True)

        data = load_stack(tile)
        if combine_tilestats:
            stats = tile.with_name(tile.name.replace("_average.tif", "_tilestats.npy"))
            tilestats += np.load(stats)
        else:
            tilestats += compute_distribution(data)

        data = np.clip(data.astype(float) - black_level.reshape(1, 1, -1), 0, max_value)
        mean_image += data / len(tiffs)

    if median_filter is not None:
        for ic in range(mean_image.shape[2]):
            mean_image[:, :, ic] = median(mean_image[:, :, ic], disk(median_filter))

    if normalise:
        max_by_chan = np.nanmax(mean_image.reshape((-1, mean_image.shape[-1])), axis=0)
        mean_image /= max_by_chan.reshape((1, 1, -1))

    return mean_image, tilestats


def compute_distribution(stack, max_value=int(2**12 + 1)):
    """Compute simple tile statistics for one multichannel image

    Args:
        stack (np.array): An X x Y x Nch stack
        max_value (int): Maximum value to compute histogram, must be >= stack.max()

    Returns:
        np.array: Distribution of pixel values by channel. Shape (max_value + 1 , Nch)
    """
    distribution = np.zeros((max_value + 1, stack.shape[2]))
    for ich in range(stack.shape[2]):
        distribution[:, ich] = np.bincount(
            stack[:, :, ich].flatten().astype(np.uint16),
            minlength=max_value + 1,
        )
    return distribution<|MERGE_RESOLUTION|>--- conflicted
+++ resolved
@@ -61,15 +61,9 @@
         np.array: Filtered stack.
     """
     nchannels = stack.shape[2]
-<<<<<<< HEAD
     h = hanning_diff(r1, r2).astype(dtype)
     stack_filt = np.zeros(stack.shape, dtype=dtype)
-
-=======
-    h = hanning_diff(r1, r2)
-    stack_filt = np.zeros(stack.shape)
     # TODO: check if we can get rid of the np.flip
->>>>>>> 3519ac4f
     for ich in range(nchannels):
         if stack.ndim == 4:
             nrounds = stack.shape[3]
