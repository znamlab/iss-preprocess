--- conflicted
+++ resolved
@@ -6,12 +6,7 @@
 from numba import jit
 from skimage.transform import SimilarityTransform, warp
 from skimage.registration import phase_cross_correlation
-<<<<<<< HEAD
 from . import phase_corr, make_transform, transform_image, masked_phase_corr
-from ..io import get_processed_path
-=======
-from . import phase_corr, make_transform, transform_image
->>>>>>> eb7bf38b
 
 
 def register_channels_and_rounds(
@@ -683,13 +678,9 @@
     max_shift=None,
     min_shift=None,
     debug=False,
-<<<<<<< HEAD
-    prefix="",
     reference_mask_fft=None,
     target_mask=None,
     reference_squared_fft=None,
-=======
->>>>>>> eb7bf38b
 ):
     """
     Estimate rotation angle that maximizes phase correlation between the target and the
@@ -703,9 +694,7 @@
         nangles (int): number of angles to try
         max_shift (int): maximum shift to avoid spurious cross-correlations
         min_shift (int): minimum shift to avoid spurious cross-correlations
-<<<<<<< HEAD
-        debug (bool): whether to save diagnostic plots
-        prefix (str): prefix for saving diagnostic plots
+        debug (bool): whether to return debug info
         reference_mask_fft (numpy.ndarray): Binary mask for reference image. If not None,
             will compute masked phase correlation. Default: None
         target_mask (numpy.ndarray): Binary mask for target image. If not None,
@@ -713,9 +702,6 @@
         reference_squared_fft (numpy.ndarray): FFT of the squared reference image. Required
             for masked phase correlation. Default: None
 
-=======
-        debug (bool): whether to return debug info
->>>>>>> eb7bf38b
 
     Returns:
         best_angle (float) in degrees
@@ -805,17 +791,14 @@
 
     best_angle = 0
     reference_fft = scipy.fft.fft2(reference)
-<<<<<<< HEAD
     if reference_mask is not None:
         fixed_squared_fft = scipy.fft.fft2(np.square(reference))
         reference_mask_fft = scipy.fft.fft2(reference_mask)
     else:
         fixed_squared_fft = None
         reference_mask_fft = None
-=======
     if debug:
         debug_info = {}
->>>>>>> eb7bf38b
     for i in range(niter):
         out = estimate_rotation_angle(
             reference_fft,
@@ -825,15 +808,10 @@
             nangles,
             min_shift=min_shift,
             max_shift=max_shift,
-<<<<<<< HEAD
-            debug=diag,
-            prefix=prefix,
+            debug=debug,
             reference_mask_fft=reference_mask_fft,
             reference_squared_fft=fixed_squared_fft,
             target_mask=target_mask,
-=======
-            debug=debug,
->>>>>>> eb7bf38b
         )
         if debug:
             best_angle, max_cc, db_info = out
@@ -842,7 +820,6 @@
             best_angle, max_cc = out
         angle_range = angle_range / iter_range_factor
     if not upsample:
-<<<<<<< HEAD
         if reference_mask is None:
             shift, cc_phase_corr = phase_corr(
                 reference,
@@ -859,23 +836,8 @@
                 reference_mask=reference_mask,
                 target_mask=target_mask,
             )
-        if diag:
-            np.save(
-                save_path
-                / f"no_upsample_phase_corr_ref_ch_{ref_ch}_round_{iround}.npy",
-                cc_phase_corr,
-                allow_pickle=True,
-            )
-=======
-        shift, cc_phase_corr = phase_corr(
-            reference,
-            transform_image(target, angle=best_angle),
-            min_shift=min_shift,
-            max_shift=max_shift,
-        )
         if debug:
             debug_info["phase_corr"] = cc_phase_corr
->>>>>>> eb7bf38b
     else:
         shift = phase_cross_correlation(
             reference,
