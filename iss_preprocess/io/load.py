--- conflicted
+++ resolved
@@ -282,36 +282,9 @@
         numpy.ndarray: X x Y x C x Z z-stack.
 
     """
-<<<<<<< HEAD
-    stack = TiffFile(fname)
-    with open(fmetadata) as json_file:
-        metadata = json.load(json_file)
-    frame_keys = list(metadata.keys())[1:]
-    # Create channel and Z position arrays based on metadata
-    channels = [int(metadata[frame_key]["Camera"][-1]) for frame_key in frame_keys]
-    channels = sorted(list(set(channels)))
-    nch = len(channels)
-    # Determine Z positions
-    if metadata[frame_keys[0]]["ROI"] == "394-174-3290-2460":
-        zs = [metadata[frame_key]["ImageNumber"] for frame_key in frame_keys]
-    else:
-        zs = [metadata[frame_key]["ZPositionUm"] for frame_key in frame_keys]
-    unique_zs = sorted(list(set(zs)))
-    nz = len(unique_zs)
-    xpix = stack.pages[0].tags["ImageWidth"].value
-    ypix = stack.pages[0].tags["ImageLength"].value
-    im = np.zeros((ypix, xpix, nch, nz))
-    for page, frame_key in zip(stack.pages, frame_keys):
-        ch_id = int(metadata[frame_key]["Camera"][-1])  # Actual channel ID
-        if metadata[frame_keys[0]]["ROI"] == "394-174-3290-2460":
-            z = unique_zs.index(metadata[frame_key]["ImageNumber"])
-        else:
-            z = unique_zs.index(metadata[frame_key]["ZPositionUm"])
-=======
     with TiffFile(fname) as stack:
         with open(fmetadata) as json_file:
             metadata = json.load(json_file)
->>>>>>> 72495333
 
         frame_keys = list(metadata.keys())[1:]
         if metadata[frame_keys[0]]["Core-Focus"] == "Piezo":
