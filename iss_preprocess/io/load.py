import numpy as np
import czifile
import pandas as pd
import xml.etree.ElementTree as ET
from tifffile import TiffFile
import json
from flexiznam.config import PARAMETERS
from pathlib import Path
import yaml


def load_hyb_probes_metadata():
    fname = Path(__file__).parent.parent / "call" / "hybridisation_probes.yml"
    with open(fname, "r") as f:
        hyb_probes = yaml.safe_load(f)
    return hyb_probes


def load_ops(data_path):
    """Load the ops.npy file.

    This must be manually generated first (see pipeline.ipynb example)

    Args:
        data_path (str): Relative path to data

    Returns:
        dict: Options, see config.defaults_ops.py for description
    """
<<<<<<< HEAD

=======
    
>>>>>>> bd6a4e14
    processed_path = Path(PARAMETERS["data_root"]["processed"])
    ops = np.load(processed_path / data_path / "ops.npy", allow_pickle=True).item()
    return ops

<<<<<<< HEAD

=======
>>>>>>> bd6a4e14
# AB: LGTM 10/01/23
def load_metadata(data_path):
    """Load the metadata.yml file

    This is the user generated file containing ROI and rounds informations

    Args:
        data_path (str): Relative path to data

    Returns:
        dict: Content of `{chamber}_metadata.yml`
    """
    raw_path = Path(PARAMETERS["data_root"]["raw"])
    metadata_fname = raw_path / data_path / (Path(data_path).name + "_metadata.yml")
    if not metadata_fname.exists():
        raise IOError(f"Metadata not found.\n{metadata_fname} does not exist")
    with open(metadata_fname, "r") as f:
        metadata = yaml.safe_load(f)
    return metadata


def load_single_acq_metdata(data_path, prefix):
    """Load the metadata.txt of a single acquisition round

    This is the detailled metadata from the microscope.

    Args:
        data_path (str): Relative path to data
        prefix (str): Acquisition prefix, including round number if applicable

    Returns:
        metadata (dict): Content of the metadata file
    """

    acq_folder = Path(PARAMETERS["data_root"]["processed"]) / data_path / prefix
    # the metadata for the first ROI is always copied. Just in case the first ROI is not
    # ROI 1, we find whichever is available
    fmetadata = list(acq_folder.glob("*_metadata.txt"))
    assert len(fmetadata) == 1
    fmetadata = fmetadata[0]
    with open(fmetadata) as json_file:
        metadata = json.load(json_file)
    return metadata


def load_section_position(data_path):
    """Load the section position information

    This is the same for all chambers and is contained in the parent folder of
    `data_path`

    Args:
        data_path (str): Relative path to dataset

    Returns:
        pd.DataFrame: Slice position info
    """
    raw_path = Path(PARAMETERS["data_root"]["raw"])
    mouse_path = (raw_path / data_path).parent
    csv_path = mouse_path / "section_position.csv"
    slice_info = pd.read_csv(csv_path, index_col=None)
    return slice_info


# AB: LGTM 10/01/23
def load_tile_by_coors(
    data_path, tile_coors=(1, 0, 0), suffix="fstack", prefix="genes_round_1_1"
):
    """Load processed tile images

    Args:
        data_path (str): relative path to dataset.
        tile_coors (tuple, optional): Coordinates of tile to load: ROI, Xpos, Ypos.
            Defaults to (1,0,0).
        suffix (str, optional): File name suffix. Defaults to "fstack".
        prefix (str, optional): Full folder name prefix, including round number.
            Defaults to "genes_round_1_1"

    Returns:
        numpy.ndarray: X x Y x channels stack.

    """
    tile_roi, tile_x, tile_y = tile_coors
    processed_path = Path(PARAMETERS["data_root"]["processed"])
    fname = (
        f"{prefix}_MMStack_{tile_roi}-"
        + f"Pos{str(tile_x).zfill(3)}_{str(tile_y).zfill(3)}_{suffix}.tif"
    )
    return load_stack(processed_path / data_path / prefix / fname)


# TODO: add shape check? What if pages are not 2D (rgb, weird tiffs)
def load_stack(fname):
    with TiffFile(fname) as stack:
        ims = []
        for page in stack.pages:
            ims.append(page.asarray())
    return np.stack(ims, axis=2)


def get_tile_ome(fname, fmetadata):
    """
    Load OME TIFF tile.

    Args:
        fname (str): path to OME TIFF
        fmetadata (str): path to OME metadata file

    Returns:
        numpy.ndarray: X x Y x C x Z z-stack.

    """
    stack = TiffFile(fname)

    with open(fmetadata) as json_file:
        metadata = json.load(json_file)
    frame_keys = list(metadata.keys())[1:]

    zs = [metadata[frame_key]["ZPositionUm"] for frame_key in frame_keys]
    zs = sorted(list(set(zs)))
    channels = [int(metadata[frame_key]["Camera"][-1]) for frame_key in frame_keys]
    channels = sorted(list(set(channels)))
    nch = len(channels)
    nz = len(zs)
    xpix = stack.pages[0].tags["ImageWidth"].value
    ypix = stack.pages[0].tags["ImageLength"].value
    im = np.zeros((ypix, xpix, nch, nz))

    for page, frame_key in zip(stack.pages, frame_keys):
        z = zs.index(metadata[frame_key]["ZPositionUm"])
        ch = int(
            metadata[frame_key]["Camera"][-1]
        )  # channel id is the last digit of camera name
        im[:, :, ch, z] = page.asarray()

    return im


def get_tiles_micromanager(fnames, ch=0):
    """
    Load tiles from Micromanager TIFFs and return a nice DataFrame including tile
    coordinates

    Args:
        fnames (list): list of micromanager TIFF files

    Returns:
        pandas.DataFrame containing tile data.

    """
    page_dicts = []

    for fname in fnames:
        with TiffFile(fname) as stack:
            for page in stack.pages:
                page_dict = {}
                page_dict["data"] = page.asarray()
                page_dict["X"] = page.tags["MicroManagerMetadata"].value[
                    "XPosition_um_Intended"
                ]
                page_dict["Y"] = page.tags["MicroManagerMetadata"].value[
                    "YPosition_um_Intended"
                ]
                page_dict["Z"] = page.tags["MicroManagerMetadata"].value[
                    "ZPosition_um_Intended"
                ]
                page_dict["C"] = ch
                page_dicts.append(page_dict)

    df = pd.DataFrame.from_dict(page_dicts)
    return df


def get_tiles(fname):
    """
    Load tiles from CZI image file and return a nice DataFrame including tile
    coordinates and image metadata.

    Args:
        fname (str): path to CZI file

    Returns:
        pandas.DataFrame containing tile data.
        xml.etree.ElementTree with metadata.

    """
    with czifile.CziFile(fname, detectmosaic=False) as stack:
        subblock_dicts = []

        for subblock in stack.filtered_subblock_directory:
            subblock_dict = {}
            for dimension_entry in subblock.dimension_entries:
                subblock_dict[dimension_entry.dimension] = dimension_entry.start
            subblock_dict["data"] = (
                subblock.data_segment().data().squeeze().astype("float")
            )
            subblock_dicts.append(subblock_dict)

        df = pd.DataFrame.from_dict(subblock_dicts)
        metadata = ET.fromstring(stack.metadata())

    return df, metadata


def reorder_channels(stack, metadata):
    """
    Sorts channels of a stack by wavelength.

    Args:
        stack (numpy.ndarray): X x Y x C x Z image stack.
        metadata (xml.etree.ElementTree): stack metadata.

    Returns:
        Stack after sorting the channels.
    """
    channels_metadata = metadata.findall(
        "./Metadata/Information/Image/Dimensions/Channels/Channel"
    )
    wavelengths = []
    for channel in channels_metadata:
        wavelengths.append(float(channel.find("./EmissionWavelength").text))

    channel_order = np.argsort(np.array(wavelengths))
    return stack[:, :, channel_order, :]<|MERGE_RESOLUTION|>--- conflicted
+++ resolved
@@ -27,19 +27,11 @@
     Returns:
         dict: Options, see config.defaults_ops.py for description
     """
-<<<<<<< HEAD
-
-=======
-    
->>>>>>> bd6a4e14
     processed_path = Path(PARAMETERS["data_root"]["processed"])
     ops = np.load(processed_path / data_path / "ops.npy", allow_pickle=True).item()
     return ops
 
-<<<<<<< HEAD
-
-=======
->>>>>>> bd6a4e14
+
 # AB: LGTM 10/01/23
 def load_metadata(data_path):
     """Load the metadata.yml file
