--- conflicted
+++ resolved
@@ -9,9 +9,6 @@
 import yaml
 
 
-<<<<<<< HEAD
-# AB: LGTM 10/03/23
-=======
 def load_hyb_probes_metadata():
     fname = Path(__file__).parent.parent / "call" / "hybridisation_probes.yml"
     with open(fname, "r") as f:
@@ -19,7 +16,7 @@
     return hyb_probes
 
 
->>>>>>> 90e8b302
+# AB: LGTM 10/03/23
 def load_metadata(data_path):
     raw_path = Path(PARAMETERS["data_root"]["raw"])
     metadata_fname = raw_path / data_path / (Path(data_path).name + "_metadata.yml")
