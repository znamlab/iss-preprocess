--- conflicted
+++ resolved
@@ -20,8 +20,7 @@
 
     with TiffWriter(fname, bigtiff=bigtiff) as tif:
         for frame in range(stack.shape[2]):
-<<<<<<< HEAD
-            tif.write(np.uint16(stack[:, :, frame]), contiguous=True)
+            tif.write(stack[:, :, frame].astype(dtype), contiguous=True)
 
 
 def save_ome_tiff_pyramid(
@@ -118,7 +117,4 @@
             thumbnail = image[::skip, ::skip]
         # >> 2 if to shift bits before conversion to int8
         tif.write(thumbnail, metadata={"Name": "thumbnail"})
-    return image
-=======
-            tif.write(stack[:, :, frame].astype(dtype), contiguous=True)
->>>>>>> 6de147be
+    return image