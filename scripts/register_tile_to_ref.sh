--- conflicted
+++ resolved
@@ -10,13 +10,8 @@
 source /camp/apps/eb/software/Anaconda3/2022.05/etc/profile.d/conda.sh
 
 conda activate iss-preprocess
-<<<<<<< HEAD
 if $USE_MASK; then
-    iss register-to-reference -p $DATAPATH -n $REG_PREFIX -r $ROI -x $TILEX -y $TILEY -f $REF_PREFIX -c $REG_CHANNELS -m
+    iss register-to-reference -p $DATAPATH -n $REG_PREFIX -r $ROI -x $TILEX -y $TILEY -f $REF_PREFIX -c $REG_CHANNELS --ref-channels $REF_CHANNELS -m
 else
-    iss register-to-reference -p $DATAPATH -n $REG_PREFIX -r $ROI -x $TILEX -y $TILEY -f $REF_PREFIX -c $REG_CHANNELS
+    iss register-to-reference -p $DATAPATH -n $REG_PREFIX -r $ROI -x $TILEX -y $TILEY -f $REF_PREFIX -c $REG_CHANNELS --ref-channels $REF_CHANNELS
 fi
-=======
-
-iss register-to-reference -p $DATAPATH -n $REG_PREFIX -r $ROI -x $TILEX -y $TILEY -f $REF_PREFIX -c $REG_CHANNELS --ref-channels $REF_CHANNELS
->>>>>>> 72495333
